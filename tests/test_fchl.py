--- conflicted
+++ resolved
@@ -938,11 +938,7 @@
 
                     for k in range(0, n+1):
                         fact = float(factorial(n+k)) / factorial(2*n) * binom(n,k)
-<<<<<<< HEAD
                         K_test[i,j] += np.exp(-0.5 * rho) * fact * rho**(n-k)
-=======
-                        K_test[i,j] += np.exp(-0.5*rho) * fact * rho**(n-k)
->>>>>>> 37fba29e
 
 
     assert np.allclose(K, K_test), "Error in FCHL matern kernels"
