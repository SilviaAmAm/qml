--- conflicted
+++ resolved
@@ -104,22 +104,15 @@
     assert np.allclose(X_test, X_ref), "Error in ACSF representation"
 
 def tf_acsf(mols, path, elements):
-<<<<<<< HEAD
+
     rcut = 5
     acut = 5
     nRs2 = 3
     nRs3 = 3
     nTs = 3
-=======
-    radial_cutoff = 5
-    angular_cutoff = 5
-    n_radial_rs = 3
-    n_angular_rs = 3
-    n_theta_s = 3
->>>>>>> 255ea74f
+
     zeta = 1.0
-    eta2 = 1.0
-    eta3 = 1.0
+    eta = 1.0
 
     element_pairs = []
     for i, ei in enumerate(elements):
@@ -137,11 +130,7 @@
         zs_tf = tf.placeholder(shape=[n_samples, max_n_atoms], dtype=tf.int32, name="zs")
         xyz_tf = tf.placeholder(shape=[n_samples, max_n_atoms, 3], dtype=tf.float32, name="xyz")
 
-<<<<<<< HEAD
-    acsf_tf_t = symm_funct.generate_parkhill_acsf(xyz_tf, zs_tf, elements, element_pairs, rcut, acut, nRs2, nRs3, nTs, zeta, eta2, eta3)
-=======
-    acsf_tf_t = symm_funct.generate_acsf_tf(xyz_tf, zs_tf, elements, element_pairs, radial_cutoff, angular_cutoff, n_radial_rs, n_angular_rs, n_theta_s, zeta, eta)
->>>>>>> 255ea74f
+    acsf_tf_t = symm_funct.generate_acsf_tf(xyz_tf, zs_tf, elements, element_pairs, rcut, acut, nRs2, nRs3, nTs, zeta, eta)
 
     sess = tf.Session()
     sess.run(tf.global_variables_initializer())
