--- conflicted
+++ resolved
@@ -238,8 +238,6 @@
 
     shutil.rmtree("./saved_test_model")
 
-<<<<<<< HEAD
-=======
 def test_load_external():
     """
     This function tests if a model that has been trained on a different computer can be loaded and used on a different
@@ -282,7 +280,6 @@
 #         params_in_estimator = parameters["representation_params"]
 #         assert value == params_in_estimator[key]
 
->>>>>>> 255ea74f
 if __name__ == "__main__":
 
     test_set_properties()
