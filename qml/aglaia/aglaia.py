--- conflicted
+++ resolved
@@ -30,11 +30,8 @@
 import tensorflow as tf
 from sklearn.metrics import r2_score, mean_squared_error, mean_absolute_error
 from sklearn.base import BaseEstimator
-<<<<<<< HEAD
-from .symm_funct import generate_parkhill_acsf, generate_parkhill_acsf_single
-=======
-from .symm_funct import generate_acsf_tf
->>>>>>> 255ea74f
+
+from .symm_funct import generate_acsf_tf, generate_acsf_tf_single
 from ..utils.utils import InputError, ceil, is_positive_or_zero, is_positive_integer, is_positive, \
         is_bool, is_positive_integer_or_zero, is_string, is_positive_integer_array, is_array_like, \
         check_global_representation, check_y, check_sizes, check_dy, check_classes, is_numeric_array, is_non_zero_integer, \
@@ -42,20 +39,9 @@
 from qml.aglaia.tf_utils import TensorBoardLogger, partial_derivatives
 from qml.representations import generate_acsf
 from qml.aglaia.graceful_killer import _GracefulKiller
-
-<<<<<<< HEAD
-
-try:
-    from qml.data import Compound
-    from qml import representations as qml_rep
-except ImportError:
-    raise ImportError("The module qml is required")
-=======
 from qml.data import Compound
 from qml import representations as qml_rep
->>>>>>> 255ea74f
-
-import tensorflow
+
 
 class _NN(BaseEstimator):
 
@@ -745,11 +731,8 @@
         elif xyz is None:
             # Make representations from compounds
 
-<<<<<<< HEAD
-            self.g, self.classes = self._generate_representations_from_compounds()
-=======
-            self.representation, self.classes = self._generate_representations_from_compounds(method)
->>>>>>> 255ea74f
+            self.g, self.classes = self._generate_representations_from_compounds(method)
+
         else:
             raise InputError("Compounds have already been set but new xyz data is being passed.")
 
@@ -830,11 +813,7 @@
             raise InputError("Classes cannot be set to none.")
         else:
             if is_positive_integer_or_zero_array(classes):
-<<<<<<< HEAD
                 self.classes = np.asarray(classes, dtype=np.int32)
-=======
-                self.classes = np.asarray(classes)
->>>>>>> 255ea74f
             else:
                 raise InputError('Variable "classes" expected to be array like of positive integers.')
 
@@ -1785,16 +1764,6 @@
             iterator = tf.data.Iterator.from_structure(dataset.output_types, dataset.output_shapes)
             batch_xyz, batch_zs = iterator.get_next()
 
-<<<<<<< HEAD
-        representation = generate_parkhill_acsf(xyzs=batch_xyz, Zs=batch_zs, elements=elements, element_pairs=element_pairs,
-                                            rcut=self.acsf_parameters['rcut'],
-                                            acut=self.acsf_parameters['acut'],
-                                            nRs2=self.acsf_parameters['nRs2'],
-                                            nRs3=self.acsf_parameters['nRs3'],
-                                            nTs=self.acsf_parameters['nTs'],
-                                            eta=self.acsf_parameters['eta'],
-                                            zeta=self.acsf_parameters['zeta'])
-=======
         representation = generate_acsf_tf(xyzs=batch_xyz, Zs=batch_zs, elements=elements, element_pairs=element_pairs,
                                           rcut=self.acsf_parameters['rcut'],
                                           acut=self.acsf_parameters['acut'],
@@ -1802,7 +1771,6 @@
                                           nRs3=self.acsf_parameters['nRs3'],
                                           nTs=self.acsf_parameters['nTs'], eta=self.acsf_parameters['eta'],
                                           zeta=self.acsf_parameters['zeta'])
->>>>>>> 255ea74f
 
         sess = tf.Session()
         sess.run(tf.global_variables_initializer())
@@ -3163,15 +3131,15 @@
 
         with tf.name_scope("Descriptor"):
 
-            representation = generate_parkhill_acsf_single(xyzs=batch_xyz, Zs=batch_zs, elements=elements,
-                                                           element_pairs=element_pairs,
-                                                           rcut=self.acsf_parameters['rcut'],
-                                                           acut=self.acsf_parameters['acut'],
-                                                           nRs2=self.acsf_parameters['nRs2'],
-                                                           nRs3=self.acsf_parameters['nRs3'],
-                                                           nTs=self.acsf_parameters['nTs'],
-                                                           eta=self.acsf_parameters['eta'],
-                                                           zeta=self.acsf_parameters['zeta'])
+            representation = generate_acsf_tf_single(xyzs=batch_xyz, Zs=batch_zs, elements=elements,
+                                                     element_pairs=element_pairs,
+                                                     rcut=self.acsf_parameters['rcut'],
+                                                     acut=self.acsf_parameters['acut'],
+                                                     nRs2=self.acsf_parameters['nRs2'],
+                                                     nRs3=self.acsf_parameters['nRs3'],
+                                                     nTs=self.acsf_parameters['nTs'],
+                                                     eta=self.acsf_parameters['eta'],
+                                                     zeta=self.acsf_parameters['zeta'])
 
             jacobian = partial_derivatives(representation, batch_xyz)
 
