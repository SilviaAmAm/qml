--- conflicted
+++ resolved
@@ -30,26 +30,15 @@
 import tensorflow as tf
 from sklearn.metrics import r2_score, mean_squared_error, mean_absolute_error
 from sklearn.base import BaseEstimator
-<<<<<<< HEAD
-from qml.aglaia.symm_funct import generate_parkhill_acsf, generate_parkhill_acsf_single
-from qml.aglaia.utils import InputError, ceil, is_positive_or_zero, is_positive_integer, is_positive, \
-        is_bool, is_positive_integer_or_zero, is_string, is_positive_integer_array, is_array_like, is_none, \
-=======
 from .symm_funct import generate_parkhill_acsf
 from ..utils.utils import InputError, ceil, is_positive_or_zero, is_positive_integer, is_positive, \
         is_bool, is_positive_integer_or_zero, is_string, is_positive_integer_array, is_array_like, \
->>>>>>> f77d0409
         check_global_representation, check_y, check_sizes, check_dy, check_classes, is_numeric_array, is_non_zero_integer, \
-    is_positive_integer_or_zero_array, check_local_representation, check_dgdr
-
-<<<<<<< HEAD
+    is_positive_integer_or_zero_array, check_local_representation, check_dgdr, is_none
 from qml.aglaia.tf_utils import TensorBoardLogger, partial_derivatives
-from qml.representations import generate_acsf
-=======
-from qml.aglaia.tf_utils import TensorBoardLogger
-from qml.representations import generate_acsf
+from qml.representations import generate_acsf, generate_parkhill_acsf_single
 from qml.aglaia.graceful_killer import GracefulKiller
->>>>>>> f77d0409
+
 
 try:
     from qml.data import Compound
@@ -621,18 +610,13 @@
         :return: None
         """
 
-<<<<<<< HEAD
-        self.representation_params = {'rcut': 10.0, 'acut': 10.0, 'nRs2': 3, 'nRs3': 3, 'nTs': 2,
-                                      'zeta': 3.0, 'eta2': 2.0, 'eta3': 3.0}
-=======
         self.acsf_parameters = {'rcut': 5.0, 'acut': 5.0, 'nRs2': 5, 'nRs3': 5, 'nTs': 5,
                                       'zeta': 220.127, 'eta': 30.8065}
->>>>>>> f77d0409
 
         if params is not None:
             for key, value in params.items():
-                if key in self.representation_params:
-                    self.representation_params[key] = value
+                if key in self.acsf_parameters:
+                    self.acsf_parameters[key] = value
 
             self._check_acsf_values()
 
@@ -707,7 +691,6 @@
         for i, filename in enumerate(filenames):
             self.compounds[i] = Compound(filename)
 
-<<<<<<< HEAD
     def generate_compounds_from_xyz(self, xyz, zs):
         """
         Creates QML compounds. It initialises them from xyz and zs arrays rather than *.xyz files.
@@ -727,9 +710,6 @@
             self.compounds[i] = a_compound
 
     def generate_representation(self, xyz=None, classes=None, method="fortran"):
-=======
-    def generate_representation(self, xyz=None, classes=None, method='fortran'):
->>>>>>> f77d0409
         """
         This function can generate representations either from the data contained in the compounds or from xyz data passed
         through the argument. If the Compounds have already being set and xyz data is given, it complains.
@@ -743,29 +723,18 @@
         :return: None
         """
 
-<<<<<<< HEAD
         # TODO need to add a way of just setting XYZ
         if is_none(self.compounds) and is_none(xyz) and is_none(classes):
             raise InputError("QML compounds need to be created in advance or Cartesian coordinates need to be passed in "
                              "order to generate the representation.")
 
         if not is_none(self.g):
-=======
-        if self.compounds is None and xyz is None and classes is None:
-            raise InputError("QML compounds need to be created in advance or Cartesian coordinates need to be passed in "
-                             "order to generate the representation.")
-
-        if self.representation is not None:
->>>>>>> f77d0409
+
             raise InputError("The representations have already been set!")
 
         if self.compounds is None:
 
-<<<<<<< HEAD
-            self.g, self.classes = self._generate_representations_from_data(xyz, classes)
-=======
-            self.representation, self.classes = self._generate_representations_from_data(xyz, classes, method)
->>>>>>> f77d0409
+            self.g, self.classes = self._generate_representations_from_data(xyz, classes, method)
 
         elif xyz is None:
             # Make representations from compounds
@@ -809,11 +778,7 @@
         :type representations: numpy array of shape (n_samples, n_features) or (n_samples, n_atoms, n_features)
         """
 
-<<<<<<< HEAD
         if not is_none(self.g):
-=======
-        if self.representation is not None:
->>>>>>> f77d0409
             raise InputError("The representations have already been set!")
 
         if representations is None:
@@ -911,25 +876,6 @@
         :return: None
         """
 
-<<<<<<< HEAD
-        if not is_positive(self.representation_params['rcut']):
-            raise InputError("Expected positive float for variable 'rcut'. Got %s." % str(self.representation_params['rcut']))
-
-        if not is_positive(self.representation_params['acut']):
-            raise InputError("Expected positive float for variable 'acut'. Got %s." % str(self.representation_params['acut']))
-
-        if not is_positive_integer(self.representation_params['nRs2']):
-            raise InputError("Expected positinve integer for 'nRs2. Got %s." % (self.representation_params['nRs2']))
-
-        if not is_positive_integer(self.representation_params['nRs3']):
-            raise InputError("Expected positinve integer for 'nRs3. Got %s." % (self.representation_params['nRs3']))
-
-        if not is_positive_integer(self.representation_params['nTs']):
-            raise InputError("Expected positinve integer for 'nTs. Got %s." % (self.representation_params['nTs']))
-
-        if is_numeric_array(self.representation_params['eta2'])  or is_numeric_array(self.representation_params['eta2']):
-            raise InputError("Expecting a scalar value for eta parameters." )
-=======
         if not is_positive(self.acsf_parameters['rcut']):
             raise InputError(
                 "Expected positive float for variable 'rcut'. Got %s." % str(self.acsf_parameters['rcut']))
@@ -949,10 +895,9 @@
 
         if is_numeric_array(self.acsf_parameters['eta']) or is_numeric_array(self.acsf_parameters['eta']):
             raise InputError("Expecting a scalar value for eta parameters.")
->>>>>>> f77d0409
-
-        if is_numeric_array(self.representation_params['zeta']):
-            raise InputError("Expecting a scalar value for zeta. Got %s." % (self.representation_params['zeta']))
+
+        if is_numeric_array(self.acsf_parameters['zeta']):
+            raise InputError("Expecting a scalar value for zeta. Got %s." % (self.acsf_parameters['zeta']))
 
     def _get_msize(self, pad = 0):
         """
@@ -1175,13 +1120,8 @@
 
         else:
 
-<<<<<<< HEAD
             if not is_none(parameters):
-                raise InputError("The representation %s does not take any additional parameters." % (self.representation))
-=======
-            if parameters is not None:
                 raise InputError("The representation %s does not take any additional parameters." % (self.representation_name))
->>>>>>> f77d0409
 
     def _set_representation(self, g):
         """
@@ -1500,31 +1440,18 @@
         if not is_array_like(x):
             raise InputError("x should be an array either containing indices or data.")
 
-<<<<<<< HEAD
-        if not is_none(dy) and not is_none(classes) and not is_none(dgdr):
-=======
-        if dy is not None and classes is not None:
->>>>>>> f77d0409
+        if not is_none(dy) and not is_none(classes):
             raise InputError("MRMP estimator cannot predict gradients and do atomic decomposition.")
 
         # Check if x is made up of indices or data
         if is_positive_integer_or_zero_array(x):
 
-<<<<<<< HEAD
             if is_none(self.g):
                 if is_none(self.compounds):
                     raise InputError("No representations or QML compounds have been set yet.")
                 else:
                     self.g, _ = self._generate_representations_from_compounds()
             if is_none(self.properties):
-=======
-            if self.representation is None:
-                if self.compounds is None:
-                    raise InputError("No representations or QML compounds have been set yet.")
-                else:
-                    self.representation, _ = self._generate_representations_from_compounds()
-            if self.properties is None:
->>>>>>> f77d0409
                 raise InputError("The properties need to be set in advance.")
 
             approved_x = self.g[x]
@@ -1576,21 +1503,12 @@
         # Check if x is made up of indices or data
         if is_positive_integer_or_zero_array(x):
 
-<<<<<<< HEAD
             if is_none(self.g):
                 if is_none(self.compounds):
                     raise InputError("No representations or QML compounds have been set yet.")
                 else:
                     self.g, _ = self._generate_representations_from_compounds()
             if is_none(self.properties):
-=======
-            if self.representation is None:
-                if self.compounds is None:
-                    raise InputError("No representations or QML compounds have been set yet.")
-                else:
-                    self.representation, _ = self._generate_representations_from_compounds()
-            if self.properties is None:
->>>>>>> f77d0409
                 raise InputError("The properties need to be set in advance.")
 
             approved_x = self.g[x]
@@ -1715,11 +1633,7 @@
                  activation_function = tf.sigmoid, optimiser = tf.train.AdamOptimizer, beta1 = 0.9, beta2 = 0.999, epsilon = 1e-08,
                  rho = 0.95, initial_accumulator_value = 0.1, initial_gradient_squared_accumulator_value = 0.1,
                  l1_regularization_strength = 0.0, l2_regularization_strength = 0.0,
-<<<<<<< HEAD
-                 tensorboard_subdir = os.getcwd() + '/tensorboard', representation='acsf', representation_params=None, method='tf'):
-=======
-                 tensorboard_subdir = os.getcwd() + '/tensorboard', representation_name='acsf', representation_params=None):
->>>>>>> f77d0409
+                 tensorboard_subdir = os.getcwd() + '/tensorboard', representation_name='acsf', representation_params=None, method='tf'):
         """
         To see what parameters are required, look at the description of the _NN class init.
         This class inherits from the _NN class and all inputs not unique to the ARMP class are passed to the _NN
@@ -1732,11 +1646,7 @@
                  rho, initial_accumulator_value, initial_gradient_squared_accumulator_value,
                  l1_regularization_strength,l2_regularization_strength, tensorboard_subdir)
 
-<<<<<<< HEAD
-        self._initialise_representation(representation, representation_params, method)
-=======
-        self._initialise_representation(representation_name, representation_params)
->>>>>>> f77d0409
+        self._initialise_representation(representation_name, representation_params, method)
 
     def _initialise_representation(self, representation, parameters, method):
         """
@@ -1770,7 +1680,6 @@
 
         else:
 
-<<<<<<< HEAD
             if not is_none(parameters):
                 raise InputError("The representation %s does not take any additional parameters." % (self.representation))
 
@@ -1778,10 +1687,6 @@
             raise InputError('The method for generating the representation can only be tf or fortran. Got %s' % (str(method)))
         else:
             self.method = method
-=======
-            if parameters is not None:
-                raise InputError("The representation %s does not take any additional parameters." % (self.representation_name))
->>>>>>> f77d0409
 
     def _set_representation(self, g):
 
@@ -1821,15 +1726,6 @@
             # TODO implement
             raise InputError("Slatm from data has not been implemented yet. Use Compounds.")
 
-<<<<<<< HEAD
-        elif self.representation == 'acsf':
-
-            representation = self._generate_acsf_from_data(xyz, classes)
-
-        return representation, classes
-
-    def _generate_acsf_from_data(self, xyz, classes):
-=======
         elif self.representation_name == 'acsf':
             if method == 'tf':
                 representation = self._generate_acsf_from_data_tf(xyz, classes)
@@ -1839,7 +1735,6 @@
         return representation, classes
 
     def _generate_acsf_from_data_tf(self, xyz, classes):
->>>>>>> f77d0409
         """
         This function generates the acsf from the cartesian coordinates and the classes.
 
@@ -1876,21 +1771,13 @@
             batch_xyz, batch_zs = iterator.get_next()
 
         representation = generate_parkhill_acsf(xyzs=batch_xyz, Zs=batch_zs, elements=elements, element_pairs=element_pairs,
-<<<<<<< HEAD
-                                                radial_cutoff=self.representation_params['radial_cutoff'],
-                                                angular_cutoff=self.representation_params['angular_cutoff'],
-                                                radial_rs=self.representation_params['radial_rs'],
-                                                angular_rs=self.representation_params['angular_rs'],
-                                                theta_s=self.representation_params['theta_s'], eta=self.representation_params['eta'],
-                                                zeta=self.representation_params['zeta'])
-=======
                                             rcut=self.acsf_parameters['rcut'],
                                             acut=self.acsf_parameters['acut'],
                                             nRs2=self.acsf_parameters['nRs2'],
                                             nRs3=self.acsf_parameters['nRs3'],
-                                            nTs=self.acsf_parameters['nTs'], eta=self.acsf_parameters['eta'],
+                                            nTs=self.acsf_parameters['nTs'],
+                                            eta=self.acsf_parameters['eta'],
                                             zeta=self.acsf_parameters['zeta'])
->>>>>>> f77d0409
 
         sess = tf.Session()
         sess.run(tf.global_variables_initializer())
@@ -1900,19 +1787,13 @@
 
         if self.tensorboard:
             self.tensorboard_logger_representation.set_summary_writer(sess)
-<<<<<<< HEAD
-=======
-
->>>>>>> f77d0409
+
             batch_counter = 0
             while True:
                 try:
                     representation_np = sess.run(representation, options=self.tensorboard_logger_representation.options,
-<<<<<<< HEAD
-                                             run_metadata=self.tensorboard_logger_representation.run_metadata)
-=======
                                                  run_metadata=self.tensorboard_logger_representation.run_metadata)
->>>>>>> f77d0409
+
                     self.tensorboard_logger_representation.write_metadata(batch_counter)
                     representation_slices.append(representation_np)
                     batch_counter += 1
@@ -2061,16 +1942,6 @@
             batch_xyz, batch_zs = iterator.get_next()
 
         representations = generate_parkhill_acsf(xyzs=batch_xyz, Zs=batch_zs, elements=elements, element_pairs=element_pairs,
-<<<<<<< HEAD
-                                                 rcut=self.representation_params['rcut'],
-                                                 acut=self.representation_params['acut'],
-                                                 nRs2=self.representation_params['nRs2'],
-                                                 nRs3=self.representation_params['nRs3'],
-                                                 nTs=self.representation_params['nTs'],
-                                                 eta2=self.representation_params['eta2'],
-                                                 eta3=self.representation_params['eta3'],
-                                                 zeta=self.representation_params['zeta'])
-=======
                                                  rcut=self.acsf_parameters['rcut'],
                                                  acut=self.acsf_parameters['acut'],
                                                  nRs2=self.acsf_parameters['nRs2'],
@@ -2078,7 +1949,6 @@
                                                  nTs=self.acsf_parameters['nTs'],
                                                  eta=self.acsf_parameters['eta'],
                                                  zeta=self.acsf_parameters['zeta'])
->>>>>>> f77d0409
 
         sess = tf.Session()
         sess.run(tf.global_variables_initializer())
@@ -2202,11 +2072,7 @@
         :rtype: tf tensor of shape (n_samples, 1)
         """
 
-<<<<<<< HEAD
-        atomic_energies = tf.zeros_like(zs, dtype=self.tf_dtype)
-=======
         all_atomic_energies = tf.zeros_like(zs, dtype=tf.float32)
->>>>>>> f77d0409
 
         for el in self.elements:
             # Obtaining the indices of where in Zs there is the current element
@@ -2220,17 +2086,9 @@
             atomic_ene = self._atomic_model(current_element_in_x, self.hidden_layer_sizes, element_weights[el],
                                                  element_biases[el])
 
-<<<<<<< HEAD
-            # Extracting the energies corresponding to the right element
-            element_energies = tf.where(where_element, atomic_energies_all, tf.zeros_like(zs, dtype=self.tf_dtype))
-
-            # Adding the energies of the current element to the final atomic energies tensor
-            atomic_energies = tf.add(atomic_energies, element_energies)
-=======
             # Put the atomic energies in a zero array with shape equal to zs and then add it to all the atomic energies
             updates = tf.scatter_nd(where_element, atomic_ene, tf.shape(zs))
             all_atomic_energies = tf.add(all_atomic_energies, updates)
->>>>>>> f77d0409
 
         # Summing the energies of all the atoms
         total_energies = tf.reduce_sum(all_atomic_energies, axis=-1, name="output", keepdims=True)
@@ -2298,11 +2156,7 @@
         # Check if x is made up of indices or data
         if is_positive_integer_or_zero_array(x):
 
-<<<<<<< HEAD
             if is_none(self.g):
-=======
-            if self.representation is None:
->>>>>>> f77d0409
 
                 if self.compounds is None:
                     raise InputError("No representations or QML compounds have been set yet.")
@@ -2362,22 +2216,12 @@
         # Check if x is made up of indices or data
         if is_positive_integer_or_zero_array(x):
 
-<<<<<<< HEAD
             if is_none(self.g):
                 if is_none(self.compounds):
                     raise InputError("No representations or QML compounds have been set yet.")
                 else:
                     self.g, self.classes = self._generate_representations_from_compounds()
             if is_none(self.properties):
-=======
-            if self.representation is None:
-                if self.compounds is None:
-                    raise InputError("No representations or QML compounds have been set yet.")
-                else:
-                    self.representation, self.classes = self._generate_representations_from_compounds()
-
-            if isinstance(self.properties, type(None)):
->>>>>>> f77d0409
                 raise InputError("The properties need to be set in advance.")
 
             approved_x = self.g[x]
@@ -2407,7 +2251,7 @@
         :return: None
         """
 
-        if self.representation == "slatm":
+        if self.representation_name == "slatm":
 
             slatm_parameters = {'slatm_sigma1': 0.05, 'slatm_sigma2': 0.05, 'slatm_dgrid1': 0.03, 'slatm_dgrid2': 0.03,
                                 'slatm_rcut': 4.8, 'slatm_rpower': 6, 'slatm_alchemy': False}
@@ -2418,15 +2262,10 @@
                 except Exception:
                     raise InputError("Unrecognised parameter for slatm representation: %s" % (key))
 
-        elif self.representation == "acsf":
-
-<<<<<<< HEAD
-            acsf_parameters = {'rcut': 10.0, 'acut': 10.0, 'nRs2': 3, 'nRs3': 3, 'nTs': 2,
-                                      'zeta': 3.0, 'eta2': 2.0, 'eta3': 3.0}
-=======
+        elif self.representation_name == "acsf":
+
             acsf_parameters =  {'rcut': 5.0, 'acut': 5.0, 'nRs2': 5, 'nRs3': 5, 'nTs': 5,
                                       'zeta': 220.127, 'eta': 30.8065}
->>>>>>> f77d0409
 
             for key, value in parameters.items():
                 try:
@@ -2508,7 +2347,7 @@
         :return: None
         """
 
-        x_approved, y_approved, dy_approved, classes_approved = self._check_inputs(x, y, classes, dy, dgdr)
+        x_approved, y_approved, dy_approved, classes_approved = self._check_inputs(x, y, classes, dy, None)
 
         # Putting a mask on all the 0 values
         classes_for_elements = np.ma.masked_equal(classes_approved, 0).compressed()
@@ -2622,9 +2461,6 @@
 
             self.training_cost.append(avg_cost/n_batches)
 
-<<<<<<< HEAD
-    def _predict(self, x, classes, dgdr):
-=======
     def _fit_from_loaded(self, x, y, dy, classes):
         """
        This function carries on fitting an atomic decomposed network to the data after it has been loaded.
@@ -2739,7 +2575,6 @@
             batch_energies_nn = self._model(batch_representation, batch_zs, element_weights, element_biases)
 
     def _predict(self, x, classes):
->>>>>>> f77d0409
         """
         This function checks whether x contains indices or data. If it contains indices, the data is extracted by the
         appropriate compound objects. Otherwise it checks what data is passed through the arguments. Then, the data is
@@ -2756,12 +2591,9 @@
         :rtype: numpy array of shape (n_samples,)
         """
 
-<<<<<<< HEAD
-        approved_x, approved_classes = self._check_predict_input(x, classes, dgdr)
-=======
         approved_x, approved_classes = self._check_predict_input(x, classes)
         empty_ene = np.empty((approved_x.shape[0], 1))
->>>>>>> f77d0409
+
 
         if self.session == None:
             raise InputError("Model needs to be fit before predictions can be made.")
@@ -2954,7 +2786,8 @@
         self.session = tf.Session(graph=tf.get_default_graph())
         tf.saved_model.loader.load(self.session, [tf.saved_model.tag_constants.SERVING], save_dir)
 
-<<<<<<< HEAD
+        self.loaded_model = True
+
 ### --------------------- ** Atomic representation - molecular properties with gradients ** ----------------------------
 
 class ARMP_G(ARMP, _NN):
@@ -4008,9 +3841,4 @@
         self.session = tf.Session(graph=tf.get_default_graph())
         tf.saved_model.loader.load(self.session, [tf.saved_model.tag_constants.SERVING], save_dir)
 
-        self.loaded_model = True
-
-
-=======
-        self.loaded_model = True
->>>>>>> f77d0409
+        self.loaded_model = True