--- conflicted
+++ resolved
@@ -36,11 +36,7 @@
         check_global_representation, check_y, check_sizes, check_dy, check_classes, is_numeric_array, is_non_zero_integer, \
     is_positive_integer_or_zero_array, check_local_representation, check_dgdr
 
-<<<<<<< HEAD
 from qml.aglaia.tf_utils import TensorBoardLogger, partial_derivatives
-=======
-from qml.aglaia.tf_utils import TensorBoardLogger
->>>>>>> 1f694f89
 from qml.representations import generate_acsf
 
 try:
@@ -613,13 +609,8 @@
         :return: None
         """
 
-<<<<<<< HEAD
-        self.representation_params = {'rcut': 10.0, 'acut': 10.0, 'nRs2': 3, 'nRs3': 3, 'nTs': 2,
-                                      'zeta': 3.0, 'eta2': 2.0, 'eta3': 3.0}
-=======
         self.acsf_parameters = {'rcut': 5.0, 'acut': 5.0, 'nRs2': 5, 'nRs3': 5, 'nTs': 5,
                                       'zeta': 220.127, 'eta': 30.8065}
->>>>>>> 1f694f89
 
         if not is_none(params):
             for key, value in params.items():
@@ -699,7 +690,6 @@
         for i, filename in enumerate(filenames):
             self.compounds[i] = Compound(filename)
 
-<<<<<<< HEAD
     def generate_compounds_from_xyz(self, xyz, zs):
         """
         Creates QML compounds. It initialises them from xyz and zs arrays rather than *.xyz files.
@@ -719,9 +709,6 @@
             self.compounds[i] = a_compound
 
     def generate_representation(self, xyz=None, classes=None, method="fortran"):
-=======
-    def generate_representation(self, xyz=None, classes=None, method='fortran'):
->>>>>>> 1f694f89
         """
         This function can generate representations either from the data contained in the compounds or from xyz data passed
         through the argument. If the Compounds have already being set and xyz data is given, it complains.
@@ -745,11 +732,7 @@
 
         if is_none(self.compounds):
 
-<<<<<<< HEAD
-            self.g, self.classes = self._generate_representations_from_data(xyz, classes)
-=======
-            self.representation, self.classes = self._generate_representations_from_data(xyz, classes, method)
->>>>>>> 1f694f89
+            self.g, self.classes = self._generate_representations_from_data(xyz, classes, method)
 
         elif is_none(xyz):
             # Make representations from compounds
@@ -891,25 +874,6 @@
         :return: None
         """
 
-<<<<<<< HEAD
-        if not is_positive(self.representation_params['rcut']):
-            raise InputError("Expected positive float for variable 'rcut'. Got %s." % str(self.representation_params['rcut']))
-
-        if not is_positive(self.representation_params['acut']):
-            raise InputError("Expected positive float for variable 'acut'. Got %s." % str(self.representation_params['acut']))
-
-        if not is_positive_integer(self.representation_params['nRs2']):
-            raise InputError("Expected positinve integer for 'nRs2. Got %s." % (self.representation_params['nRs2']))
-
-        if not is_positive_integer(self.representation_params['nRs3']):
-            raise InputError("Expected positinve integer for 'nRs3. Got %s." % (self.representation_params['nRs3']))
-
-        if not is_positive_integer(self.representation_params['nTs']):
-            raise InputError("Expected positinve integer for 'nTs. Got %s." % (self.representation_params['nTs']))
-
-        if is_numeric_array(self.representation_params['eta2'])  or is_numeric_array(self.representation_params['eta2']):
-            raise InputError("Expecting a scalar value for eta parameters." )
-=======
         if not is_positive(self.acsf_parameters['rcut']):
             raise InputError(
                 "Expected positive float for variable 'rcut'. Got %s." % str(self.acsf_parameters['rcut']))
@@ -929,10 +893,9 @@
 
         if is_numeric_array(self.acsf_parameters['eta']) or is_numeric_array(self.acsf_parameters['eta']):
             raise InputError("Expecting a scalar value for eta parameters.")
->>>>>>> 1f694f89
-
-        if is_numeric_array(self.representation_params['zeta']):
-            raise InputError("Expecting a scalar value for zeta. Got %s." % (self.representation_params['zeta']))
+
+        if is_numeric_array(self.acsf_parameters['zeta']):
+            raise InputError("Expecting a scalar value for zeta. Got %s." % (self.acsf_parameters['zeta']))
 
     def _get_msize(self, pad = 0):
         """
@@ -1750,15 +1713,6 @@
             # TODO implement
             raise InputError("Slatm from data has not been implemented yet. Use Compounds.")
 
-<<<<<<< HEAD
-        elif self.representation == 'acsf':
-
-            representation = self._generate_acsf_from_data(xyz, classes)
-
-        return representation, classes
-
-    def _generate_acsf_from_data(self, xyz, classes):
-=======
         elif self.representation_name == 'acsf':
             if method == 'tf':
                 representation = self._generate_acsf_from_data_tf(xyz, classes)
@@ -1768,7 +1722,6 @@
         return representation, classes
 
     def _generate_acsf_from_data_tf(self, xyz, classes):
->>>>>>> 1f694f89
         """
         This function generates the acsf from the cartesian coordinates and the classes.
 
@@ -1805,21 +1758,13 @@
             batch_xyz, batch_zs = iterator.get_next()
 
         representation = generate_parkhill_acsf(xyzs=batch_xyz, Zs=batch_zs, elements=elements, element_pairs=element_pairs,
-<<<<<<< HEAD
-                                                radial_cutoff=self.representation_params['radial_cutoff'],
-                                                angular_cutoff=self.representation_params['angular_cutoff'],
-                                                radial_rs=self.representation_params['radial_rs'],
-                                                angular_rs=self.representation_params['angular_rs'],
-                                                theta_s=self.representation_params['theta_s'], eta=self.representation_params['eta'],
-                                                zeta=self.representation_params['zeta'])
-=======
                                             rcut=self.acsf_parameters['rcut'],
                                             acut=self.acsf_parameters['acut'],
                                             nRs2=self.acsf_parameters['nRs2'],
                                             nRs3=self.acsf_parameters['nRs3'],
-                                            nTs=self.acsf_parameters['nTs'], eta=self.acsf_parameters['eta'],
+                                            nTs=self.acsf_parameters['nTs'],
+                                            eta=self.acsf_parameters['eta'],
                                             zeta=self.acsf_parameters['zeta'])
->>>>>>> 1f694f89
 
         sess = tf.Session()
         sess.run(tf.global_variables_initializer())
@@ -1829,19 +1774,12 @@
 
         if self.tensorboard:
             self.tensorboard_logger_representation.set_summary_writer(sess)
-<<<<<<< HEAD
-=======
-
->>>>>>> 1f694f89
+
             batch_counter = 0
             while True:
                 try:
                     representation_np = sess.run(representation, options=self.tensorboard_logger_representation.options,
-<<<<<<< HEAD
                                              run_metadata=self.tensorboard_logger_representation.run_metadata)
-=======
-                                                 run_metadata=self.tensorboard_logger_representation.run_metadata)
->>>>>>> 1f694f89
                     self.tensorboard_logger_representation.write_metadata(batch_counter)
                     representation_slices.append(representation_np)
                     batch_counter += 1
@@ -1983,16 +1921,6 @@
             batch_xyz, batch_zs = iterator.get_next()
 
         representations = generate_parkhill_acsf(xyzs=batch_xyz, Zs=batch_zs, elements=elements, element_pairs=element_pairs,
-<<<<<<< HEAD
-                                                 rcut=self.representation_params['rcut'],
-                                                 acut=self.representation_params['acut'],
-                                                 nRs2=self.representation_params['nRs2'],
-                                                 nRs3=self.representation_params['nRs3'],
-                                                 nTs=self.representation_params['nTs'],
-                                                 eta2=self.representation_params['eta2'],
-                                                 eta3=self.representation_params['eta3'],
-                                                 zeta=self.representation_params['zeta'])
-=======
                                                  rcut=self.acsf_parameters['rcut'],
                                                  acut=self.acsf_parameters['acut'],
                                                  nRs2=self.acsf_parameters['nRs2'],
@@ -2000,7 +1928,6 @@
                                                  nTs=self.acsf_parameters['nTs'],
                                                  eta=self.acsf_parameters['eta'],
                                                  zeta=self.acsf_parameters['zeta'])
->>>>>>> 1f694f89
 
         sess = tf.Session()
         sess.run(tf.global_variables_initializer())
@@ -2124,13 +2051,7 @@
         :rtype: tf tensor of shape (n_samples, 1)
         """
 
-<<<<<<< HEAD
-        atomic_energies = tf.zeros_like(zs, dtype=self.tf_dtype)
-
-        for i in range(self.elements.shape[0]):
-=======
-        all_atomic_energies = tf.zeros_like(zs, dtype=tf.float32)
->>>>>>> 1f694f89
+        all_atomic_energies = tf.zeros_like(zs, dtype=tf.tf_dtype)
 
         for el in self.elements:
             # Obtaining the indices of where in Zs there is the current element
@@ -2140,14 +2061,9 @@
             # Extract the descriptor corresponding to the right element
             current_element_in_x = tf.gather_nd(x, where_element)
 
-<<<<<<< HEAD
-            # Extracting the energies corresponding to the right element
-            element_energies = tf.where(where_element, atomic_energies_all, tf.zeros_like(zs, dtype=self.tf_dtype))
-=======
             # Calculate the atomic energy of all the atoms of type equal to the current element
             atomic_ene = self._atomic_model(current_element_in_x, self.hidden_layer_sizes, element_weights[el],
                                                  element_biases[el])
->>>>>>> 1f694f89
 
             # Put the atomic energies in a zero array with shape equal to zs and then add it to all the atomic energies
             updates = tf.scatter_nd(where_element, atomic_ene, tf.shape(zs))
@@ -2283,13 +2199,7 @@
                 if is_none(self.compounds):
                     raise InputError("No representations or QML compounds have been set yet.")
                 else:
-<<<<<<< HEAD
                     self.g, self.classes = self._generate_representations_from_compounds()
-            if is_none(self.properties):
-                raise InputError("The properties need to be set in advance.")
-=======
-                    self.representation, self.classes = self._generate_representations_from_compounds()
->>>>>>> 1f694f89
 
             approved_x = self.g[x]
             approved_classes = self.classes[x]
@@ -2331,13 +2241,8 @@
 
         elif self.representation == "acsf":
 
-<<<<<<< HEAD
-            acsf_parameters = {'rcut': 10.0, 'acut': 10.0, 'nRs2': 3, 'nRs3': 3, 'nTs': 2,
-                                      'zeta': 3.0, 'eta2': 2.0, 'eta3': 3.0}
-=======
             acsf_parameters =  {'rcut': 5.0, 'acut': 5.0, 'nRs2': 5, 'nRs3': 5, 'nTs': 5,
                                       'zeta': 220.127, 'eta': 30.8065}
->>>>>>> 1f694f89
 
             for key, value in parameters.items():
                 try:
@@ -2395,11 +2300,11 @@
         """
 
         if not self.loaded_model:
-            self._fit_from_scratch(x, y, dy, classes)
+            self._fit_from_scratch(x, y, dy, classes, None)
         else:
-            self._fit_from_loaded(x, y, dy, classes)
-
-    def _fit_from_scratch(self, x, y, dy, classes):
+            self._fit_from_loaded(x, y, dy, classes, None)
+
+    def _fit_from_scratch(self, x, y, dy, classes, dgdr):
         """
         This function fits an atomic decomposed network to the data.
 
@@ -2524,12 +2429,9 @@
 
             self.training_cost.append(avg_cost/n_batches)
 
-<<<<<<< HEAD
-    def _predict(self, x, classes, dgdr):
-=======
         self._build_model_from_xyz(self.n_atoms, element_weights, element_biases)
 
-    def _fit_from_loaded(self, x, y, dy, classes):
+    def _fit_from_loaded(self, x, y, dy, classes, dgdr):
         """
        This function carries on fitting an atomic decomposed network to the data after it has been loaded.
 
@@ -2638,8 +2540,7 @@
         with tf.name_scope("Model_pred"):
             batch_energies_nn = self._model(batch_representation, batch_zs, element_weights, element_biases)
 
-    def _predict(self, x, classes):
->>>>>>> 1f694f89
+    def _predict(self, x, classes, dgdr):
         """
         This function checks whether x contains indices or data. If it contains indices, the data is extracted by the
         appropriate compound objects. Otherwise it checks what data is passed through the arguments. Then, the data is
@@ -2656,12 +2557,8 @@
         :rtype: numpy array of shape (n_samples,)
         """
 
-<<<<<<< HEAD
-        approved_x, approved_classes = self._check_predict_input(x, classes, dgdr)
-=======
-        approved_x, approved_classes = self._check_predict_input(x, classes)
+        approved_x, approved_classes = self._check_predict_input(x, classes, None)
         empty_ene = np.empty((approved_x.shape[0], 1))
->>>>>>> 1f694f89
 
         if self.session == None:
             raise InputError("Model needs to be fit before predictions can be made.")
@@ -2854,7 +2751,6 @@
         self.session = tf.Session(graph=tf.get_default_graph())
         tf.saved_model.loader.load(self.session, [tf.saved_model.tag_constants.SERVING], save_dir)
 
-<<<<<<< HEAD
 ### --------------------- ** Atomic representation - molecular properties with gradients ** ----------------------------
 
 class ARMP_G(ARMP, _NN):
@@ -3275,8 +3171,7 @@
                                                            nRs2=self.representation_params['nRs2'],
                                                            nRs3=self.representation_params['nRs3'],
                                                            nTs=self.representation_params['nTs'],
-                                                           eta2=self.representation_params['eta2'],
-                                                           eta3=self.representation_params['eta3'],
+                                                           eta=self.representation_params['eta'],
                                                            zeta=self.representation_params['zeta'])
 
             jacobian = partial_derivatives(representation, batch_xyz)
@@ -3390,11 +3285,11 @@
         :return: None
         """
         if not self.loaded_model:
-            self._fit_from_scratch(x, y, classes, dy, dgdr)
+            self._fit_from_scratch(x, y, dy, classes, dgdr)
         else:
-            self._fit_from_loaded(x, y, classes, dy, dgdr)
-
-    def _fit_from_loaded(self, x, y, classes, dy, dgdr):
+            self._fit_from_loaded(x, y, dy, classes, dgdr)
+
+    def _fit_from_loaded(self, x, y, dy, classes, dgdr):
 
         if self.session == None:
             raise InputError("The Tensorflow session appears to not exisit.")
@@ -3463,7 +3358,7 @@
                     if i % self.tensorboard_logger_training.store_frequency == 0:
                         self.tensorboard_logger_training.write_summary(self.session, i)
 
-    def _fit_from_scratch(self, x, y, classes, dy, dgdr):
+    def _fit_from_scratch(self, x, y, dy, classes, dgdr):
         """
         This function fits the weights of the neural networks to the properties and their gradient from scratch.
 
@@ -3705,8 +3600,7 @@
                                                           nRs2=self.representation_params['nRs2'],
                                                           nRs3=self.representation_params['nRs3'],
                                                           nTs=self.representation_params['nTs'],
-                                                          eta2=self.representation_params['eta2'],
-                                                          eta3=self.representation_params['eta3'],
+                                                          eta=self.representation_params['eta'],
                                                           zeta=self.representation_params['zeta'])
 
         with tf.name_scope("Model_pred"):
@@ -3857,8 +3751,3 @@
         tf.saved_model.loader.load(self.session, [tf.saved_model.tag_constants.SERVING], save_dir)
 
         self.loaded_model = True
-
-
-=======
-        self.loaded_model = True
->>>>>>> 1f694f89
