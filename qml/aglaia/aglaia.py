--- conflicted
+++ resolved
@@ -1674,16 +1674,13 @@
             if not is_none(parameters):
                 raise InputError("The representation %s does not take any additional parameters." % (self.representation))
 
-<<<<<<< HEAD
         if not method in ['tf', 'fortran']:
             raise InputError('The method for generating the representation can only be tf or fortran. Got %s' % (str(method)))
         else:
             self.method = method
 
     def _set_representation(self, representation):
-=======
     def _set_representation(self, g):
->>>>>>> 70892b42
 
         if len(g.shape) != 3:
             raise InputError(
