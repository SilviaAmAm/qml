# MIT License
#
# Copyright (c) 2018 Silvia Amabilino, Lars Andersen Bratholm
#
# Permission is hereby granted, free of charge, to any person obtaining a copy
# of this software and associated documentation files (the "Software"), to deal
# in the Software without restriction, including without limitation the rights
# to use, copy, modify, merge, publish, distribute, sublicense, and/or sell
# copies of the Software, and to permit persons to whom the Software is
# furnished to do so, subject to the following conditions:
#
# The above copyright notice and this permission notice shall be included in all
# copies or substantial portions of the Software.
#
# THE SOFTWARE IS PROVIDED "AS IS", WITHOUT WARRANTY OF ANY KIND, EXPRESS OR
# IMPLIED, INCLUDING BUT NOT LIMITED TO THE WARRANTIES OF MERCHANTABILITY,
# FITNESS FOR A PARTICULAR PURPOSE AND NONINFRINGEMENT. IN NO EVENT SHALL THE
# AUTHORS OR COPYRIGHT HOLDERS BE LIABLE FOR ANY CLAIM, DAMAGES OR OTHER
# LIABILITY, WHETHER IN AN ACTION OF CONTRACT, TORT OR OTHERWISE, ARISING FROM,
# OUT OF OR IN CONNECTION WITH THE SOFTWARE OR THE USE OR OTHER DEALINGS IN THE
# SOFTWARE.

"""
Module containing the general neural network class and the child classes for the molecular and atomic neural networks.
"""

from __future__ import print_function
import os
import numpy as np
import tensorflow as tf
from sklearn.metrics import r2_score, mean_squared_error, mean_absolute_error
from sklearn.base import BaseEstimator
from qml.aglaia.symm_funct import generate_parkhill_acsf, generate_parkhill_acsf_single
from qml.aglaia.utils import InputError, ceil, is_positive_or_zero, is_positive_integer, is_positive, \
        is_bool, is_positive_integer_or_zero, is_string, is_positive_integer_array, is_array_like, is_none, \
        check_global_representation, check_y, check_sizes, check_dy, check_classes, is_numeric_array, is_non_zero_integer, \
    is_positive_integer_or_zero_array, check_local_representation, check_dgdr

from qml.aglaia.tf_utils import TensorBoardLogger, partial_derivatives
from qml.representations import generate_acsf

try:
    from qml.data import Compound
    from qml import representations as qml_rep
except ImportError:
    raise ImportError("The module qml is required")

try:
    import tensorflow
except ImportError:
    raise ImportError("Tensorflow 1.8 is required to run neural networks.")

class _NN(BaseEstimator):

    """
    Parent class for training multi-layered neural networks on molecular or atomic properties via Tensorflow
    """

    def __init__(self, hidden_layer_sizes, l1_reg, l2_reg, batch_size, learning_rate,
                 iterations, tensorboard, store_frequency, tf_dtype, scoring_function,
                 activation_function, optimiser, beta1, beta2, epsilon,
                 rho, initial_accumulator_value, initial_gradient_squared_accumulator_value,
                 l1_regularization_strength,l2_regularization_strength, tensorboard_subdir):

        """
        :param hidden_layer_sizes: Number of hidden layers. The n'th element represents the number of neurons in the n'th
            hidden layer.
        :type hidden_layer_size: Tuple of integers
        :param l1_reg: L1-regularisation parameter for the neural network weights
        :type l1_reg: float
        :param l2_reg: L2-regularisation parameter for the neural network weights
        :type l2_reg: float
        :param batch_size: Size of minibatches for the ADAM optimizer. If set to 'auto' ``batch_size = min(200,n_samples)``
        :type batch_size: integer
        :param learning_rate: The learning rate in the numerical minimisation.
        :type learning_rate: float
        :param iterations: Total number of iterations that will be carried out during the training process.
        :type iterations: integer
        :param tf_dtype: Accuracy to use for floating point operations in tensorflow. 64 and 'float64' is recognised as tf.float64
            and similar for tf.float32 and tf.float16.
        :type tf_dtype: Tensorflow datatype
        :param scoring_function: Scoring function to use. Available choices are 'mae', 'rmse', 'r2'.
        :type scoring_function: string
        :param activation_function: Activation function to use in the neural network. Currently 'sigmoid', 'tanh', 'elu', 'softplus',
            'softsign', 'relu', 'relu6', 'crelu' and 'relu_x' is supported.
        :type activation_function: Tensorflow datatype
        :param beta1: parameter for AdamOptimizer
        :type beta1: float
        :param beta2: parameter for AdamOptimizer
        :type beta2: float
        :param epsilon: parameter for AdadeltaOptimizer
        :type epsilon: float
        :param rho: parameter for AdadeltaOptimizer
        :type rho: float
        :param initial_accumulator_value: parameter for AdagradOptimizer
        :type initial_accumulator_value: float
        :param initial_gradient_squared_accumulator_value: parameter for AdagradDAOptimizer
        :type initial_gradient_squared_accumulator_value: float
        :param l1_regularization_strength: parameter for AdagradDAOptimizer
        :type l1_regularization_strength: float
        :param l2_regularization_strength: parameter for AdagradDAOptimizer
        :type l2_regularization_strength: float
        :param tensorboard: Store summaries to tensorboard or not
        :type tensorboard: boolean
        :param store_frequency: How often to store summaries to tensorboard.
        :type store_frequency: integer
        :param tensorboard_subdir: Directory to store tensorboard data
        :type tensorboard_subdir: string
        """

        super(_NN,self).__init__()

        # Initialising the parameters
        self._set_hidden_layers_sizes(hidden_layer_sizes)
        self._set_l1_reg(l1_reg)
        self._set_l2_reg(l2_reg)
        self._set_batch_size(batch_size)
        self._set_learning_rate(learning_rate)
        self._set_iterations(iterations)
        self._set_tf_dtype(tf_dtype)
        self._set_scoring_function(scoring_function)
        self._set_tensorboard(tensorboard, store_frequency, tensorboard_subdir)
        self._set_activation_function(activation_function)

        # Placeholder variables
        self.n_features = None
        self.n_samples = None
        self.training_cost = []
        self.session = None

        # Setting the optimiser
        self._set_optimiser_param(beta1, beta2, epsilon, rho, initial_accumulator_value,
                                  initial_gradient_squared_accumulator_value, l1_regularization_strength,
                                  l2_regularization_strength)

        self.optimiser = self._set_optimiser_type(optimiser)

        # Placholder variables for data
        self.xyz = None
        self.compounds = None
        self.g = None
        self.properties = None
        self.gradients = None
        self.classes = None
        self.dg_dr = None
        self.elements = None
        self.element_pairs = None

        # To enable restart model
        self.loaded_model = False

        # To enable restart model
        self.loaded_model = False

    def _set_activation_function(self, activation_function):
        """
        This function sets which activation function will be used in the model.

        :param activation_function: name of the activation function to use
        :type activation_function: string or tf class
        :return: None
        """
        if activation_function in ['sigmoid', tf.nn.sigmoid]:
            self.activation_function = tf.nn.sigmoid
        elif activation_function in ['tanh', tf.nn.tanh]:
            self.activation_function = tf.nn.tanh
        elif activation_function in ['elu', tf.nn.elu]:
            self.activation_function = tf.nn.elu
        elif activation_function in ['softplus', tf.nn.softplus]:
            self.activation_function = tf.nn.softplus
        elif activation_function in ['softsign', tf.nn.softsign]:
            self.activation_function = tf.nn.softsign
        elif activation_function in ['relu', tf.nn.relu]:
            self.activation_function = tf.nn.relu
        elif activation_function in ['relu6', tf.nn.relu6]:
            self.activation_function = tf.nn.relu6
        elif activation_function in ['crelu', tf.nn.crelu]:
            self.activation_function = tf.nn.crelu
        elif activation_function in ['relu_x', tf.nn.relu_x]:
            self.activation_function = tf.nn.relu_x
        else:
            raise InputError("Unknown activation function. Got %s" % str(activation_function))

    def _set_l1_reg(self, l1_reg):
        """
        This function sets the value of the l1 regularisation that will be used on the weights in the model.

        :param l1_reg: l1 regularisation on the weights
        :type l1_reg: float
        :return: None
        """
        if not is_positive_or_zero(l1_reg):
            raise InputError("Expected positive float value for variable 'l1_reg'. Got %s" % str(l1_reg))
        self.l1_reg = l1_reg

    def _set_l2_reg(self, l2_reg):
        """
         This function sets the value of the l2 regularisation that will be used on the weights in the model.

         :param l2_reg: l2 regularisation on the weights
         :type l2_reg: float
         :return: None
         """
        if not is_positive_or_zero(l2_reg):
            raise InputError("Expected positive float value for variable 'l2_reg'. Got %s" % str(l2_reg))
        self.l2_reg = l2_reg

    def _set_batch_size(self, batch_size):
        """
        This function sets the value of the batch size. The value of the batch size will be checked again once the data
        set is available, to make sure that it is sensible. This will be done by the function _get_batch_size.

        :param batch_size: size of the batch size.
        :type batch_size: float
        :return: None
        """
        if batch_size != "auto":
            if not is_positive_integer(batch_size):
                raise InputError("Expected 'batch_size' to be a positive integer. Got %s" % str(batch_size))
            elif batch_size == 1:
                raise InputError("batch_size must be larger than 1. Got %s" % str(batch_size))
            self.batch_size = int(batch_size)
        else:
            self.batch_size = batch_size

    def _set_learning_rate(self, learning_rate):
        """
        This function sets the value of the learning that will be used by the optimiser.

        :param learning_rate: step size in the optimisation algorithms
        :type l1_reg: float
        :return: None
        """
        if not is_positive(learning_rate):
            raise InputError("Expected positive float value for variable learning_rate. Got %s" % str(learning_rate))
        self.learning_rate = float(learning_rate)

    def _set_iterations(self, iterations):
        """
        This function sets the number of iterations that will be carried out by the optimiser.

        :param iterations: number of iterations
        :type l1_reg: int
        :return: None
        """
        if not is_positive_integer(iterations):
            raise InputError("Expected positive integer value for variable iterations. Got %s" % str(iterations))
        self.iterations = int(iterations)

    # TODO check that the estimators actually use this
    def _set_tf_dtype(self, tf_dtype):
        """
        This sets what data type will be used in the model.

        :param tf_dtype: data type
        :type tf_dtype: string or tensorflow class or int
        :return: None
        """
        # 2 == tf.float64 and 1 == tf.float32 for some reason
        # np.float64 recognised as tf.float64 as well
        if tf_dtype in ['64', 64, 'float64', tf.float64]:
            self.tf_dtype = tf.float64
        elif tf_dtype in ['32', 32, 'float32', tf.float32]:
            self.tf_dtype = tf.float32
        elif tf_dtype in ['16', 16, 'float16', tf.float16]:
            self.tf_dtype = tf.float16
        else:
            raise InputError("Unknown tensorflow data type. Got %s" % str(tf_dtype))

    def _set_optimiser_param(self, beta1, beta2, epsilon, rho, initial_accumulator_value, initial_gradient_squared_accumulator_value,
                             l1_regularization_strength, l2_regularization_strength):
        """
        This function sets all the parameters that are required by all the optimiser functions. In the end, only the parameters
        for the optimiser chosen will be used.

        :param beta1: parameter for AdamOptimizer
        :type beta1: float
        :param beta2: parameter for AdamOptimizer
        :type beta2: float
        :param epsilon: parameter for AdadeltaOptimizer
        :type epsilon: float
        :param rho: parameter for AdadeltaOptimizer
        :type rho: float
        :param initial_accumulator_value: parameter for AdagradOptimizer
        :type initial_accumulator_value: float
        :param initial_gradient_squared_accumulator_value: parameter for AdagradDAOptimizer
        :type initial_gradient_squared_accumulator_value: float
        :param l1_regularization_strength: parameter for AdagradDAOptimizer
        :type l1_regularization_strength: float
        :param l2_regularization_strength: parameter for AdagradDAOptimizer
        :type l2_regularization_strength: float
        :return: None
        """
        if not is_positive(beta1) and not is_positive(beta2):
            raise InputError("Expected positive float values for variable beta1 and beta2. Got %s and %s." % (str(beta1),str(beta2)))
        self.beta1 = float(beta1)
        self.beta2 = float(beta2)

        if not is_positive(epsilon):
            raise InputError("Expected positive float value for variable epsilon. Got %s" % str(epsilon))
        self.epsilon = float(epsilon)

        if not is_positive(rho):
            raise InputError("Expected positive float value for variable rho. Got %s" % str(rho))
        self.rho = float(rho)

        if not is_positive(initial_accumulator_value) and not is_positive(initial_gradient_squared_accumulator_value):
            raise InputError("Expected positive float value for accumulator values. Got %s and %s" %
                             (str(initial_accumulator_value), str(initial_gradient_squared_accumulator_value)))
        self.initial_accumulator_value = float(initial_accumulator_value)
        self.initial_gradient_squared_accumulator_value = float(initial_gradient_squared_accumulator_value)

        if not is_positive_or_zero(l1_regularization_strength) and not is_positive_or_zero(l2_regularization_strength):
            raise InputError("Expected positive or zero float value for regularisation variables. Got %s and %s" %
                             (str(l1_regularization_strength), str(l2_regularization_strength)))
        self.l1_regularization_strength = float(l1_regularization_strength)
        self.l2_regularization_strength = float(l2_regularization_strength)

    def _set_optimiser_type(self, optimiser):
        """
        This function sets which numerical optimisation algorithm will be used for training.

        :param optimiser: Optimiser
        :type optimiser: string or tf class
        :return: tf optimiser to use
        :rtype: tf class
        """
        self.AdagradDA = False
        if optimiser in ['AdamOptimizer', tf.train.AdamOptimizer]:
            optimiser_type = tf.train.AdamOptimizer
        elif optimiser in ['AdadeltaOptimizer', tf.train.AdadeltaOptimizer]:
            optimiser_type = tf.train.AdadeltaOptimizer
        elif optimiser in ['AdagradOptimizer', tf.train.AdagradOptimizer]:
            optimiser_type = tf.train.AdagradOptimizer
        elif optimiser in ['AdagradDAOptimizer', tf.train.AdagradDAOptimizer]:
            optimiser_type = tf.train.AdagradDAOptimizer
            self.AdagradDA = True
        elif optimiser in ['GradientDescentOptimizer', tf.train.GradientDescentOptimizer]:
            optimiser_type = tf.train.GradientDescentOptimizer
        else:
            raise InputError("Unknown optimiser. Got %s" % str(optimiser))

        return optimiser_type

    def _set_optimiser(self):
        """
        This function instantiates an object from the optimiser class that has been selected by the user. It also sets
        the parameters for the optimiser.

        :return: Optimiser with set parameters
        :rtype: object of tf optimiser class
        """
        self.AdagradDA = False
        if self.optimiser in ['AdamOptimizer', tf.train.AdamOptimizer]:
            optimiser_obj = tf.train.AdamOptimizer(learning_rate=self.learning_rate, beta1=self.beta1, beta2=self.beta2,
                                                    epsilon=self.epsilon)
        elif self.optimiser in ['AdadeltaOptimizer', tf.train.AdadeltaOptimizer]:
             optimiser_obj = tf.train.AdadeltaOptimizer(learning_rate=self.learning_rate, rho=self.rho, epsilon=self.epsilon)
        elif self.optimiser in ['AdagradOptimizer', tf.train.AdagradOptimizer]:
             optimiser_obj = tf.train.AdagradOptimizer(learning_rate=self.learning_rate,
                                                       initial_accumulator_value=self.initial_accumulator_value)
        elif self.optimiser in ['AdagradDAOptimizer', tf.train.AdagradDAOptimizer]:
            self.global_step = tf.placeholder(dtype=tf.int64)
            optimiser_obj = tf.train.AdagradDAOptimizer(learning_rate=self.learning_rate, global_step=self.global_step,
                                                         initial_gradient_squared_accumulator_value=self.initial_gradient_squared_accumulator_value,
                                                         l1_regularization_strength=self.l1_regularization_strength,
                                                         l2_regularization_strength=self.l2_regularization_strength)
            self.AdagradDA = True
        elif self.optimiser in ['GradientDescentOptimizer', tf.train.GradientDescentOptimizer]:
            optimiser_obj = tf.train.GradientDescentOptimizer(learning_rate=self.learning_rate)
        else:
            raise InputError("Unknown optimiser class. Got %s" % str(self.optimiser))

        return optimiser_obj

    def _set_scoring_function(self, scoring_function):
        """
        This function sets which scoring metrics to use when scoring the results.

        :param scoring_function: name of the scoring function to use
        :type scoring_function: string
        :return: None
        """
        if not is_string(scoring_function):
            raise InputError("Expected a string for variable 'scoring_function'. Got %s" % str(scoring_function))
        if scoring_function.lower() not in ['mae', 'rmse', 'r2']:
            raise InputError("Available scoring functions are 'mae', 'rmse', 'r2'. Got %s" % str(scoring_function))

        self.scoring_function = scoring_function

    def _set_hidden_layers_sizes(self, hidden_layer_sizes):
        """
        This function sets the number of hidden layers and the number of neurons in each hidden layer. The length of the
        tuple tells the number of hidden layers (n_hidden_layers) while each element of the tuple specifies the number
        of hidden neurons in that layer.

        :param hidden_layer_sizes: number of hidden layers and hidden neurons.
        :type hidden_layer_sizes: tuple of length n_hidden_layer
        :return: None
        """
        try:
            iterator = iter(hidden_layer_sizes)
        except TypeError:
            raise InputError("'hidden_layer_sizes' must be a tuple of positive integers. Got a non-iterable object.")

        if None in hidden_layer_sizes:
            raise InputError("'hidden_layer_sizes' must be a tuple of positive integers. Got None elements")
        if not is_positive_integer_array(hidden_layer_sizes):
            raise InputError("'hidden_layer_sizes' must be a tuple of positive integers")

        self.hidden_layer_sizes = np.asarray(hidden_layer_sizes, dtype = int)

    def _set_tensorboard(self, tensorboard, store_frequency, tensorboard_subdir):
        """
        This function prepares all the things needed to use tensorboard when training the estimator.

        :param tensorboard: whether to use tensorboard or not
        :type tensorboard: boolean
        :param store_frequency: Every how many steps to save data to tensorboard
        :type store_frequency: int
        :param tensorboard_subdir: directory where to save the tensorboard data
        :type tensorboard_subdir: string
        :return: None
        """

        if not is_bool(tensorboard):
            raise InputError("Expected boolean value for variable tensorboard. Got %s" % str(tensorboard))
        self.tensorboard = bool(tensorboard)

        if not self.tensorboard:
            return

        if not is_string(tensorboard_subdir):
            raise InputError('Expected string value for variable tensorboard_subdir. Got %s' % str(tensorboard_subdir))

        # This line is needed for when the estimator is cloned
        self.tensorboard_subdir = tensorboard_subdir
        self.store_frequency = store_frequency

        # TensorBoardLogger will handle all tensorboard related things
        self.tensorboard_logger_training = TensorBoardLogger(tensorboard_subdir + '/training')
        self.tensorboard_subdir_training = tensorboard_subdir + '/training'

        self.tensorboard_logger_representation = TensorBoardLogger(tensorboard_subdir + '/representation')
        self.tensorboard_subdir_representation = tensorboard_subdir + '/representation'

        if not is_positive_integer(store_frequency):
            raise InputError("Expected positive integer value for variable store_frequency. Got %s" % str(store_frequency))

        if store_frequency > self.iterations:
            print("Only storing final iteration for tensorboard")
            self.tensorboard_logger_training.set_store_frequency(self.iterations)
        else:
            self.tensorboard_logger_training.set_store_frequency(store_frequency)

    def _init_weight(self, n1, n2, name):
        """
        This function generates a the matrix of weights to go from layer l to the next layer l+1. It initialises the
        weights from a truncated normal distribution where the standard deviation is 1/sqrt(n2) and the mean is zero.

        :param n1: size of the layer l+1
        :type n1: int
        :param n2: size of the layer l
        :type n2: int
        :param name: name to give to the tensor of weights to make tensorboard clear
        :type name: string

        :return: weights to go from layer l to layer l+1
        :rtype: tf tensor of shape (n1, n2)
        """

        w = tf.Variable(tf.truncated_normal([n1,n2], stddev = 1.0 / np.sqrt(n2), dtype = self.tf_dtype),
                dtype = self.tf_dtype, name = name)

        return w

    def _init_bias(self, n, name):
        """
        This function initialises the biases to go from layer l to layer l+1.

        :param n: size of the layer l+1
        :type n: int
        :param name: name to give to the tensor of biases to make tensorboard clear
        :type name: string
        :return: biases
        :rtype: tf tensor of shape (n, 1)
        """

        b = tf.Variable(tf.zeros([n], dtype = self.tf_dtype), name=name, dtype = self.tf_dtype)

        return b

    def _generate_weights(self, n_out):
        """
        Generates the weights and the biases, by looking at the size of the hidden layers,
        the number of features in the representation and the number of outputs. The weights are initialised from
        a zero centered normal distribution with precision :math:`\\tau = a_{m}`, where :math:`a_{m}` is the number
        of incoming connections to a neuron. Weights larger than two standard deviations from the mean is
        redrawn.

        :param n_out: Number of outputs
        :type n_out: integer
        :return: tuple of weights and biases, each being of length (n_hidden_layers + 1)
        :rtype: tuple
        """

        weights = []
        biases = []

        # Weights from input layer to first hidden layer
        weights.append(self._init_weight(self.hidden_layer_sizes[0], self.n_features, 'weight_in'))
        biases.append(self._init_bias(self.hidden_layer_sizes[0], 'bias_in'))

        # Weights from one hidden layer to the next
        for i in range(1, self.hidden_layer_sizes.size):
            weights.append(self._init_weight(self.hidden_layer_sizes[i], self.hidden_layer_sizes[i-1], 'weight_hidden_%d' %i))
            biases.append(self._init_bias(self.hidden_layer_sizes[i], 'bias_hidden_%d' % i))

        # Weights from last hidden layer to output layer
        weights.append(self._init_weight(n_out, self.hidden_layer_sizes[-1], 'weight_out'))
        biases.append(self._init_bias(n_out, 'bias_out'))

        return weights, biases

    def _l2_loss(self, weights):
        """
        Creates the expression for L2-regularisation on the weights

        :param weights: tensorflow tensors representing the weights
        :type weights: list of tf tensors
        :return: tensorflow scalar representing the regularisation contribution to the cost function
        :rtype: tf.float32
        """

        reg_term = tf.zeros([], name="l2_loss")

        for i in range(self.hidden_layer_sizes.size):
            reg_term += tf.reduce_sum(tf.square(weights[i]))

        return self.l2_reg * reg_term

    def _l1_loss(self, weights):
        """
        Creates the expression for L1-regularisation on the weights

        :param weights: tensorflow tensors representing the weights
        :type weights: list of tf tensors
        :return: tensorflow scalar representing the regularisation contribution to the cost function
        :rtype: tf.float32
        """

        reg_term = tf.zeros([], name="l1_loss")

        for i in range(self.hidden_layer_sizes.size):
            reg_term += tf.reduce_sum(tf.abs(weights[i]))

        return self.l1_reg * reg_term

    def _get_batch_size(self):
        """
        Determines the actual batch size. If set to auto, the batch size will be set to 100.
        If the batch size is larger than the number of samples, it is truncated and a warning
        is printed.

        Furthermore the returned batch size will be slightly modified from the user input if
        the last batch would be tiny compared to the rest.

        :return: Batch size
        :rtype: int
        """

        if self.batch_size == 'auto':
            batch_size = min(100, self.n_samples)
        else:
            if self.batch_size > self.n_samples:
                print("Warning: batch_size larger than sample size. It is going to be clipped")
                return min(self.n_samples, self.batch_size)
            else:
                batch_size = self.batch_size

        # see if the batch size can be modified slightly to make sure the last batch is similar in size
        # to the rest of the batches
        # This is always less that the requested batch size, so no memory issues should arise
        better_batch_size = ceil(self.n_samples, ceil(self.n_samples, batch_size))

        return better_batch_size

    def _set_slatm_parameters(self, params):
        """
        This function sets the parameters for the slatm representation.
        :param params: dictionary
        :return: None
        """

        self.representation_params = {'slatm_sigma1': 0.05, 'slatm_sigma2': 0.05, 'slatm_dgrid1': 0.03, 'slatm_dgrid2': 0.03,
                                 'slatm_rcut': 4.8, 'slatm_rpower': 6, 'slatm_alchemy': False}

        if not is_none(params):
            for key, value in params.items():
                if key in self.representation_params:
                    self.representation_params[key] = value

            self._check_slatm_values()

    def _set_acsf_parameters(self, params):
        """
        This function sets the parameters for the acsf representation.
        :param params: dictionary
        :return: None
        """

        self.acsf_parameters = {'rcut': 5.0, 'acut': 5.0, 'nRs2': 5, 'nRs3': 5, 'nTs': 5,
                                      'zeta': 220.127, 'eta': 30.8065}

        if not is_none(params):
            for key, value in params.items():
                if key in self.acsf_parameters:
                    self.acsf_parameters[key] = value

            self._check_acsf_values()

    def score(self, x, y=None, classes=None, dy=None, dgdr=None):
        """
        This function calls the appropriate function to score the model. One needs to pass a representation and some
        properties to it or alternatively if the compounds/representations and the properties are stored in the class one
        can pass indices.

        :param x: either the representations or the indices to the representations
        :type x: either a numpy array of shape (n_samples, n_features) or (n_samples, n_atoms, n_features) or a numpy array of ints
        :param y: either the properties or None
        :type y: either a numpy array of shape (n_samples,) or None
        :param dy: either the gradients of the properties or none
        :type dy: either a numpy array of shape (n_samples, n_atoms, 3) or None
        :param classes: either the classes to do the NN decomposition or None
        :type classes: either a numpy array of shape (n_samples, n_atoms) or None
        :param dg_dr: gradients of the representation with respect to the cartesian coordinates or None
        :type dg_dr: numpy array of shape (n_samples, n_atoms, n_features, n_atoms, 3)

        :return: score
        :rtype: float
        """
        return self._score(x, y, classes, dy, dgdr)

    def _score(self, x, y=None, classes=None, dy=None, dgdr=None):
        """
        This function calls the appropriate function to score the model. One needs to pass a representation and some
        properties to it or alternatively if the compounds/representations and the properties are stored in the class one
        can pass indices.

        :param x: either the representations or the indices to the representations
        :type x: either a numpy array of shape (n_samples, n_features) or (n_samples, n_atoms, n_features) or a numpy array of ints
        :param y: either the properties or None
        :type y: either a numpy array of shape (n_samples,) or None
        :param dy: either the gradients of the properties or none
        :type dy: either a numpy array of shape (n_samples, n_atoms, 3) or None
        :param classes: either the classes to do the NN decomposition or None
        :type classes: either a numpy array of shape (n_samples, n_atoms) or None
        :param dg_dr: gradients of the representation with respect to the cartesian coordinates or None
        :type dg_dr: numpy array of shape (n_samples, n_atoms, n_features, n_atoms, 3)

        :return: score
        :rtype: float
        """
        if self.scoring_function == 'mae':
            return self._score_mae(x, y, classes, dy, dgdr)
        if self.scoring_function == 'rmse':
            return self._score_rmse(x, y, classes, dy, dgdr)
        if self.scoring_function == 'r2':
            return self._score_r2(x, y, classes, dy, dgdr)

    def generate_compounds(self, filenames):
        """
        Creates QML compounds. Needs to be called before fitting.

        :param filenames: path of xyz-files
        :type filenames: list
        """

        # Check that the number of properties match the number of compounds if the properties have already been set
        if is_none(self.properties):
            pass
        else:
            if self.properties.size == len(filenames):
                pass
            else:
                raise InputError("Number of properties (%d) does not match number of compounds (%d)"
                                 % (self.properties.size, len(filenames)))

        self.compounds = np.empty(len(filenames), dtype=object)
        for i, filename in enumerate(filenames):
            self.compounds[i] = Compound(filename)

    def generate_compounds_from_xyz(self, xyz, zs):
        """
        Creates QML compounds. It initialises them from xyz and zs arrays rather than *.xyz files.
        :param xyz: cartesian coordintes
        :type xyz: numpy array of shape (n_atoms, 3)
        :param zs: nuclear charges
        :type zs: numpy array of shape (n_atoms, )
        :return: None
        """

        self.compounds = np.empty(xyz.shape[0], dtype=object)
        elements = {6:'C', 7:'N', 1:'H'}

        for i in range(xyz.shape[0]):
            a_compound = Compound()
            a_compound.use_xyz_zs_array(xyz[i], zs[i])
            self.compounds[i] = a_compound

    def generate_representation(self, xyz=None, classes=None, method="fortran"):
        """
        This function can generate representations either from the data contained in the compounds or from xyz data passed
        through the argument. If the Compounds have already being set and xyz data is given, it complains.

        :param xyz: cartesian coordinates
        :type xyz: numpy array of shape (n_samples, n_atoms, 3)
        :param classes: The classes to do the atomic decomposition of the networks (most commonly nuclear charges)
        :type classes: numpy array of shape (n_samples, n_atoms)
        :param method: for ARMP_G there are 2 ways of generating the descriptor, one with fortran and one with tf. This flag enables to chose
        :type method: string
        :return: None
        """

        # TODO need to add a way of just setting XYZ
        if is_none(self.compounds) and is_none(xyz) and is_none(classes):
            raise InputError("QML compounds need to be created in advance or Cartesian coordinates need to be passed in "
                             "order to generate the representation.")

        if not is_none(self.g):
            raise InputError("The representations have already been set!")

        if is_none(self.compounds):

            self.g, self.classes = self._generate_representations_from_data(xyz, classes, method)

        elif is_none(xyz):
            # Make representations from compounds

            self.g, self.classes = self._generate_representations_from_compounds()
        else:
            raise InputError("Compounds have already been set but new xyz data is being passed.")

    def set_properties(self, properties):
        """
        Set properties. Needed to be called before fitting.

        :param y: array of properties of size (nsamples,)
        :type y: array
        """
        if is_none(properties):
            raise InputError("Properties cannot be set to none.")
        else:
            if is_numeric_array(properties) and np.asarray(properties).ndim == 1:
                self.properties = np.asarray(properties)
            else:
                raise InputError(
                    'Variable "properties" expected to be array like of dimension 1. Got %s' % str(properties))

    def set_xyz(self, xyz):

        if is_none(xyz):
            raise InputError("The cartesian coordinates cannot be set to none.")
        else:
            if is_numeric_array(xyz) and np.asarray(xyz).ndim == 3:
                self.xyz = np.asarray(xyz)
            else:
                raise InputError(
                    'Variable "xyz" expected to be array like of dimension 3. Got %s' % str(xyz.shape))

    def set_representations(self, representations):
        """
        This function takes representations as input and stores them inside the class.

        :param representations: global or local representations
        :type representations: numpy array of shape (n_samples, n_features) or (n_samples, n_atoms, n_features)
        """

        if not is_none(self.g):
            raise InputError("The representations have already been set!")

        if is_none(representations):
            raise InputError("Descriptor cannot be set to none.")
        else:
            if is_numeric_array(representations):
                self._set_representation(representations)
            else:
                raise InputError('Variable "representation" expected to be array like.')

    def set_gradients(self, gradients):
        """
        This function enables to set the gradient information.

        :param gradients: The gradients of the properties with respect to the input. For example, forces.
        :type gradients: numpy array (for example, numpy array of shape (n_samples, n_atoms, 3))
        :return: None
        """

        if is_none(gradients):
            raise InputError("Gradients cannot be set to none.")
        else:
            if is_numeric_array(gradients):
                if len(np.asarray(gradients).shape) != 3 or np.asarray(gradients).shape[-1] != 3:
                    raise InputError("The gradients should be a three dimensional array with the last dimension equal to 3.")
                self.gradients = np.asarray(gradients)
            else:
                raise InputError('Variable "gradients" expected to be array like.')

    def set_classes(self, classes):
        """
        This function stores the classes to be used during training for local networks.

        :param classes: what class does each atom belong to.
        :type classes: numpy array of shape (n_samples, n_atoms) of ints
        :return: None
        """
        if is_none(classes):
            raise InputError("Classes cannot be set to none.")
        else:
            if is_positive_integer_or_zero_array(classes):
                self.classes = np.asarray(classes)
            else:
                raise InputError('Variable "classes" expected to be array like of positive integers.')

    def fit(self, x, y=None, classes=None, dy=None, dgdr=None):
        """
        This function calls the specific fit method of the child classes.

        :param x: either the representations or the indices to the representations
        :type x: either a numpy array of shape (n_samples, n_features) or (n_samples, n_atoms, n_features) or a numpy array of ints
        :param y: either the properties or None
        :type y: either a numpy array of shape (n_samples,) or None
        :param classes: either the classes to do the NN decomposition or None
        :type classes: either a numpy array of shape (n_samples, n_atoms) or None
        :param dy: either the gradients of the properties or none
        :type dy: either a numpy array of shape (n_samples, n_atoms, 3) or None
        :param dg_dr: gradients of the representation with respect to the cartesian coordinates or None
        :type dg_dr: numpy array of shape (n_samples, n_atoms, n_features, n_atoms, 3)

        :return: None
        """

        return self._fit(x, y, classes, dy, dgdr)

    def _check_slatm_values(self):
        """
        This function checks that the parameters passed to slatm make sense.
        :return: None
        """
        if not is_positive(self.representation_params['slatm_sigma1']):
            raise InputError("Expected positive float for variable 'slatm_sigma1'. Got %s." % str(self.representation_params['slatm_sigma1']))

        if not is_positive(self.representation_params['slatm_sigma2']):
            raise InputError("Expected positive float for variable 'slatm_sigma2'. Got %s." % str(self.representation_params['slatm_sigma2']))

        if not is_positive(self.representation_params['slatm_dgrid1']):
            raise InputError("Expected positive float for variable 'slatm_dgrid1'. Got %s." % str(self.representation_params['slatm_dgrid1']))

        if not is_positive(self.representation_params['slatm_dgrid2']):
            raise InputError("Expected positive float for variable 'slatm_dgrid2'. Got %s." % str(self.representation_params['slatm_dgrid2']))

        if not is_positive(self.representation_params['slatm_rcut']):
            raise InputError("Expected positive float for variable 'slatm_rcut'. Got %s." % str(self.representation_params['slatm_rcut']))

        if not is_non_zero_integer(self.representation_params['slatm_rpower']):
            raise InputError("Expected non-zero integer for variable 'slatm_rpower'. Got %s." % str(self.representation_params['slatm_rpower']))

        if not is_bool(self.representation_params['slatm_alchemy']):
            raise InputError("Expected boolean value for variable 'slatm_alchemy'. Got %s." % str(self.representation_params['slatm_alchemy']))

    def _check_acsf_values(self):
        """
        This function checks that the user input parameters to acsf make sense.
        :return: None
        """

        if not is_positive(self.acsf_parameters['rcut']):
            raise InputError(
                "Expected positive float for variable 'rcut'. Got %s." % str(self.acsf_parameters['rcut']))

        if not is_positive(self.acsf_parameters['acut']):
            raise InputError(
                "Expected positive float for variable 'acut'. Got %s." % str(self.acsf_parameters['acut']))

        if not is_positive_integer(self.acsf_parameters['nRs2']):
            raise InputError("Expected positinve integer for 'nRs2. Got %s." % (self.acsf_parameters['nRs2']))

        if not is_positive_integer(self.acsf_parameters['nRs3']):
            raise InputError("Expected positinve integer for 'nRs3. Got %s." % (self.acsf_parameters['nRs3']))

        if not is_positive_integer(self.acsf_parameters['nTs']):
            raise InputError("Expected positinve integer for 'nTs. Got %s." % (self.acsf_parameters['nTs']))

        if is_numeric_array(self.acsf_parameters['eta']) or is_numeric_array(self.acsf_parameters['eta']):
            raise InputError("Expecting a scalar value for eta parameters.")

        if is_numeric_array(self.acsf_parameters['zeta']):
            raise InputError("Expecting a scalar value for zeta. Got %s." % (self.acsf_parameters['zeta']))

    def _get_msize(self, pad = 0):
        """
        Gets the maximum number of atoms in a single molecule. To support larger molecules
        an optional padding can be added by the ``pad`` variable.

        :param pad: Add an integer padding to the returned dictionary
        :type pad: integer

        :return: largest molecule with respect to number of atoms.
        :rtype: integer

        """

        if self.compounds.size == 0:
            raise RuntimeError("QML compounds have not been generated")
        if not is_positive_integer_or_zero(pad):
            raise InputError("Expected variable 'pad' to be a positive integer or zero. Got %s" % str(pad))

        nmax = max(mol.natoms for mol in self.compounds)

        return nmax + pad

    def _get_asize(self, pad = 0):
        """
        Gets the maximum occurrences of each element in a single molecule. To support larger molecules
        an optional padding can be added by the ``pad`` variable.

        :param pad: Add an integer padding to the returned dictionary
        :type pad: integer

        :return: dictionary of the maximum number of occurences of each element in a single molecule.
        :rtype: dictionary

        """

        if self.compounds.size == 0:
            raise RuntimeError("QML compounds have not been generated")
        if not is_positive_integer_or_zero(pad):
            raise InputError("Expected variable 'pad' to be a positive integer or zero. Got %s" % str(pad))

        asize = {}

        for mol in self.compounds:
            for key, value in mol.natypes.items():
                if key not in asize:
                    asize[key] = value + pad
                    continue
                asize[key] = max(asize[key], value + pad)

        return asize

    def _get_slatm_mbtypes(self, arr):
        """
        This function takes an array containing all the classes that are present in a data set and returns a list of all
        the unique classes present, all the possible pairs and triplets of classes.

        :param arr: classes for each atom in a data set
        :type arr: numpy array of shape (n_samples, n_atoms)
        :return: unique single, pair and triplets of classes
        :rtype: list of lists
        """

        return qml_rep.get_slatm_mbtypes(arr)

    def _get_xyz_from_compounds(self, indices):
        """
        This function takes some indices and returns the xyz of the compounds corresponding to those indices.

        :param indices: indices of the compounds to use for training
        :type indices: numpy array of ints of shape (n_samples, )
        :return: the xyz of the specified compounds
        :rtype: numpy array of shape (n_samples, n_atoms, 3)
        """

        xyzs = []
        zs = []
        max_n_atoms = 0

        for compound in self.compounds[indices]:
            xyzs.append(compound.coordinates)
            zs.append(compound.nuclear_charges)
            if len(compound.nuclear_charges) > max_n_atoms:
                max_n_atoms = len(compound.nuclear_charges)

        # Padding so that all the samples have the same shape
        n_samples = len(zs)
        for i in range(n_samples):
            current_n_atoms = len(zs[i])
            missing_n_atoms = max_n_atoms - current_n_atoms
            xyz_padding = np.zeros((missing_n_atoms, 3))
            xyzs[i] = np.concatenate((xyzs[i], xyz_padding))

        xyzs = np.asarray(xyzs, dtype=np.float32)

        return xyzs

    def _get_properties(self, indices):
        """
        This returns the properties that have been set through QML.

        :param indices: The indices of the properties to return
        :type indices: numpy array of ints of shape (n_samples, )
        :return: the properties of the compounds specified
        :rtype: numpy array of shape (n_samples, 1)
        """

        return np.atleast_2d(self.properties[indices]).T

    def _get_classes_from_compounds(self, indices):
        """
        This returns the classes that have been set through QML.

        :param indices: The indices of the properties to return
        :type indices: numpy array of ints of shape (n_samples, )
        :return: classes of the compounds specified
        :rtype: numpy array of shape (n_samples, n_atoms)
        """

        zs = []
        max_n_atoms = 0

        for compound in self.compounds[indices]:
            zs.append(compound.nuclear_charges)
            if len(compound.nuclear_charges) > max_n_atoms:
                max_n_atoms = len(compound.nuclear_charges)

        # Padding so that all the samples have the same shape
        n_samples = len(zs)
        for i in range(n_samples):
            current_n_atoms = len(zs[i])
            missing_n_atoms = max_n_atoms - current_n_atoms
            zs_padding = np.zeros(missing_n_atoms)
            zs[i] = np.concatenate((zs[i], zs_padding))

        return np.asarray(zs, dtype=np.float32)

    def predict(self, x, classes=None, dgdr=None):
        """
        This function calls the predict function for either ARMP or MRMP.

        :param x: representation or indices
        :type x: numpy array of shape (n_samples, n_features) or (n_samples, n_atoms, n_features) or an array of ints
        :param classes: the classes to use for atomic decomposition
        :type classes: numpy array of shape (n_sample, n_atoms)
        :param dg_dr: gradients of the representation with respect to the cartesian coordinates or None
        :type dg_dr: numpy array of shape (n_samples, n_atoms, n_features, n_atoms, 3)


        :return: predictions of the molecular properties.
        :rtype: numpy array of shape (n_samples,)
        """
        predictions = self._predict(x, classes, dgdr)

        if predictions.ndim > 1 and predictions.shape[1] == 1:
            return predictions.ravel()
        else:
            return predictions

### --------------------- ** Molecular representation - molecular properties network ** --------------------------------

class MRMP(_NN):
    """
    Neural network for either
    1) predicting global properties, such as energies, using molecular representations, or
    2) predicting local properties, such as chemical shieldings, using atomic representations.
    """

    def __init__(self, hidden_layer_sizes = (5,), l1_reg = 0.0, l2_reg = 0.0001, batch_size = 'auto', learning_rate = 0.001,
                 iterations = 500, tensorboard = False, store_frequency = 200, tf_dtype = tf.float32, scoring_function = 'mae',
                 activation_function = tf.sigmoid, optimiser = tf.train.AdamOptimizer, beta1 = 0.9, beta2 = 0.999, epsilon = 1e-08,
                 rho = 0.95, initial_accumulator_value = 0.1, initial_gradient_squared_accumulator_value = 0.1,
                 l1_regularization_strength = 0.0, l2_regularization_strength = 0.0,
                 tensorboard_subdir = os.getcwd() + '/tensorboard', representation_name='unsorted_coulomb_matrix', representation_params=None):
        """
        Descriptors is used as input to a single or multi layered feed-forward neural network with a single output.
        This class inherits from the _NN class and all inputs not unique to the NN class is passed to the _NN
        parent.

        """

        super(MRMP, self).__init__(hidden_layer_sizes, l1_reg, l2_reg, batch_size, learning_rate,
                 iterations, tensorboard, store_frequency, tf_dtype, scoring_function,
                 activation_function, optimiser, beta1, beta2, epsilon,
                 rho, initial_accumulator_value, initial_gradient_squared_accumulator_value,
                 l1_regularization_strength,l2_regularization_strength, tensorboard_subdir)

        self._initialise_representation(representation_name, representation_params)

    def _initialise_representation(self, representation, parameters):
        """
        This function sets the representation and the parameters of the representation.

        :param representation: the name of the representation
        :type representation: string
        :param parameters: all the parameters of the representation.
        :type parameters: dictionary
        :return: None
        """

        if not is_string(representation):
            raise InputError("Expected string for variable 'representation'. Got %s" % str(representation))
        if representation.lower() not in ['sorted_coulomb_matrix', 'unsorted_coulomb_matrix', 'bag_of_bonds', 'slatm']:
            raise InputError("Unknown representation %s" % representation)
        self.representation = representation.lower()

        if not is_none(parameters):
            if not type(parameters) is dict:
                raise InputError("The representation parameters passed should be either None or a dictionary.")

        if self.representation == 'slatm':

            self._set_slatm_parameters(parameters)

        else:

            if not is_none(parameters):
                raise InputError("The representation %s does not take any additional parameters." % (self.representation))

    def _set_representation(self, representation):
        """
        This function takes representations as input and stores them inside the class.

        :param representations: global representations
        :type representations: numpy array of shape (n_samples, n_features)
        return: None
        """

        if len(representation.shape) != 2:
            raise InputError("The representation should have a shape (n_samples, n_features). Got %s" % (str(representation.shape)))

        self.g = representation

    def _generate_representations_from_data(self, xyz, classes, method):
        """
        This function makes the representation from xyz data and nuclear charges.

        :param xyz: cartesian coordinates
        :type xyz: numpy array of shape (n_samples, n_atoms, 3)
        :param classes: classes for atomic decomposition
        :type classes: None
        :param method: What method to use
        :type method: string
        :return: numpy array of shape (n_samples, n_features) and None
        """
        # TODO implement
        raise InputError("Not implemented yet. Use compounds.")

    def _generate_representations_from_compounds(self):
        """
        This function generates the representations from the compounds.

        :return: the representation and None (in the ARMP class this would be the classes for atomic decomposition)
        :rtype: numpy array of shape (n_samples, n_features) and None
        """

        if is_none(self.compounds):
            raise InputError("This should never happen.")

        n_samples = len(self.compounds)

        if self.representation == 'unsorted_coulomb_matrix':

            nmax = self._get_msize()
            representation_size = (nmax*(nmax+1))//2
            x = np.empty((n_samples, representation_size), dtype=float)
            for i, mol in enumerate(self.compounds):
                mol.generate_coulomb_matrix(size = nmax, sorting = "unsorted")
                x[i] = mol.representation

        elif self.representation == 'sorted_coulomb_matrix':

            nmax = self._get_msize()
            representation_size = (nmax*(nmax+1))//2
            x = np.empty((n_samples, representation_size), dtype=float)
            for i, mol in enumerate(self.compounds):
                mol.generate_coulomb_matrix(size = nmax, sorting = "row-norm")
                x[i] = mol.representation

        elif self.representation == "bag_of_bonds":
            asize = self._get_asize()
            x = np.empty(n_samples, dtype=object)
            for i, mol in enumerate(self.compounds):
                mol.generate_bob(asize = asize)
                x[i] = mol.representation
            x = np.asarray(list(x), dtype=float)

        elif self.representation == "slatm":
            mbtypes = self._get_slatm_mbtypes([mol.nuclear_charges for mol in self.compounds])
            x = np.empty(n_samples, dtype=object)
            for i, mol in enumerate(self.compounds):
                mol.generate_slatm(mbtypes, local = False, sigmas = [self.representation_params['slatm_sigma1'],
                                                                     self.representation_params['slatm_sigma2']],
                                   dgrids = [self.representation_params['slatm_dgrid1'], self.representation_params['slatm_dgrid2']],
                                   rcut = self.representation_params['slatm_rcut'],
                                   alchemy = self.representation_params['slatm_alchemy'],
                                   rpower = self.representation_params['slatm_rpower'])
                x[i] = mol.representation
            x = np.asarray(list(x), dtype=float)

        else:

            raise InputError("This should never happen. Unrecognised representation. Got %s." % str(self.representation))

        return x, None

    #TODO upgrade so that this uses tf.Dataset like the ARMP class
    def _fit(self, x, y, classes, dy, dgdr):
        """
        This function fits a NON atomic decomposed network to the data.

        :param x: either the representations or the indices to the data points to use
        :type x: either a numpy array of shape (n_samples, n_features) or a numpy array of ints
        :param y: either the properties or None
        :type y: either a numpy array of shape (n_samples,) or None
        :param classes: None
        :type classes: None
        :param dy: None
        :type dy: None
        :param dg_dr: None
        :type dg_dr: None

        :return: None
        """

        x_approved, y_approved, dy_approved, classes_approved = self._check_inputs(x, y, classes, dy, dgdr)

        # Useful quantities
        self.n_features = x_approved.shape[1]
        self.n_samples = x_approved.shape[0]

        # Set the batch size
        batch_size = self._get_batch_size()

        tf.reset_default_graph()

        # Initial set up of the NN
        with tf.name_scope("Data"):
            tf_x = tf.placeholder(self.tf_dtype, [None, self.n_features], name="Descriptors")
            tf_y = tf.placeholder(self.tf_dtype, [None, 1], name="Properties")

        # Either initialise the weights and biases or restart training from wherever it was stopped
        with tf.name_scope("Weights"):
            weights, biases = self._generate_weights(n_out = 1)

            # Log weights for tensorboard
            if self.tensorboard:
                self.tensorboard_logger_training.write_weight_histogram(weights)

        with tf.name_scope("Model"):
            y_pred = self._model(tf_x, weights, biases)

        with tf.name_scope("Cost_func"):
            cost = self._cost(y_pred, tf_y, weights)

        if self.tensorboard:
            cost_summary = tf.summary.scalar('cost', cost)

        # optimizer = tf.train.AdamOptimizer(learning_rate=self.learning_rate).minimize(cost)
        optimiser = self._set_optimiser()
        optimisation_op = optimiser.minimize(cost)
        # Initialisation of the variables
        init = tf.global_variables_initializer()

        if self.tensorboard:
            self.tensorboard_logger_training.initialise()

        # This is the total number of batches in which the training set is divided
        n_batches = ceil(self.n_samples, batch_size)

        self.session = tf.Session()

        # Running the graph
        if self.tensorboard:
            self.tensorboard_logger_training.set_summary_writer(self.session)

        self.session.run(init)

        indices = np.arange(0,self.n_samples, 1)

        for i in range(self.iterations):
            # This will be used to calculate the average cost per iteration
            avg_cost = 0
            # Learning over the batches of data
            for j in range(n_batches):
                batch_x = x_approved[indices][j * batch_size:(j + 1) * batch_size]
                batch_y = y_approved[indices][j * batch_size:(j+1) * batch_size]
                if self.AdagradDA:
                    feed_dict = {tf_x: batch_x, tf_y: batch_y, self.global_step:i}
                    opt, c = self.session.run([optimisation_op, cost], feed_dict=feed_dict)
                else:
                    feed_dict = {tf_x: batch_x, tf_y: batch_y}
                    opt, c = self.session.run([optimisation_op, cost], feed_dict=feed_dict)
                avg_cost += c * batch_x.shape[0] / x_approved.shape[0]

                if self.tensorboard:
                    if i % self.tensorboard_logger_training.store_frequency == 0:
                        self.tensorboard_logger_training.write_summary(self.session, feed_dict, i, j)

            self.training_cost.append(avg_cost)

            # Shuffle the dataset at each iteration
            np.random.shuffle(indices)

    def _model(self, x, weights, biases):
        """
        Constructs the molecular neural network.

        :param x: representation
        :type x: tf.placeholder of shape (n_samples, n_features)
        :param weights: Weights used in the network.
        :type weights: list of tf.Variables of length hidden_layer_sizes.size + 1
        :param biases: Biases used in the network.
        :type biases: list of tf.Variables of length hidden_layer_sizes.size + 1
        :return: Output
        :rtype: tf.Variable of size (n_samples, n_targets)
        """

        # Calculate the activation of the first hidden layer
        z = tf.add(tf.matmul(x, tf.transpose(weights[0])), biases[0])
        h = self.activation_function(z)

        # Calculate the activation of the remaining hidden layers
        for i in range(self.hidden_layer_sizes.size - 1):
            z = tf.add(tf.matmul(h, tf.transpose(weights[i + 1])), biases[i + 1])
            h = self.activation_function(z)

        # Calculating the output of the last layer
        z = tf.add(tf.matmul(h, tf.transpose(weights[-1])), biases[-1], name="output")

        return z

    def _score_r2(self, x, y=None, classes=None, dy=None, dgdr=None):
        """
        Calculate the coefficient of determination (R^2).
        Larger values corresponds to a better prediction.

        :param x: either the representations or the indices to the representations
        :type x: either a numpy array of shape (n_samples, n_features) or a numpy array of ints
        :param y: either the properties or None
        :type y: either a numpy array of shape (n_samples,) or None
        :param dy: None
        :type dy: None
        :param classes: None
        :type classes: None
        :param dg_dr: None
        :type dg_dr: None

        :return: R^2
        :rtype: float
        """

        x_approved, y_approved, dy_approved, classes_approved = self._check_inputs(x, y, classes, dy, dgdr)

        y_pred = self.predict(x_approved)
        r2 = r2_score(y_approved, y_pred, sample_weight = None)
        return r2

    def _score_mae(self, x, y=None, classes=None, dy=None, dgdr=None):
        """
        Calculate the mean absolute error.
        Smaller values corresponds to a better prediction.

        :param x: either the representations or the indices to the representations
        :type x: either a numpy array of shape (n_samples, n_features) or a numpy array of ints
        :param y: either the properties or None
        :type y: either a numpy array of shape (n_samples,) or None
        :param dy: None
        :type dy: None
        :param classes: None
        :type classes: None
        :param dg_dr: None
        :type dg_dr: None

        :return: Mean absolute error
        :rtype: float

        """

        x_approved, y_approved, dy_approved, classes_approved = self._check_inputs(x, y, classes, dy, dgdr)

        y_pred = self.predict(x_approved)
        mae = (-1.0)*mean_absolute_error(y_approved, y_pred, sample_weight = None)
        print("Warning! The mae is multiplied by -1 so that it can be minimised in Osprey!")
        return mae

    def _score_rmse(self, x, y=None, classes=None, dy=None, dgdr=None):
        """
        Calculate the root mean squared error.
        Smaller values corresponds to a better prediction.

        :param x: either the representations or the indices to the representations
        :type x: either a numpy array of shape (n_samples, n_features) or a numpy array of ints
        :param y: either the properties or None
        :type y: either a numpy array of shape (n_samples,) or None
        :param dy: None
        :type dy: None
        :param classes: None
        :type classes: None
        :param dg_dr: None
        :type dg_dr: None

        :return: Mean absolute error
        :rtype: float

        """

        x_approved, y_approved, dy_approved, classes_approved = self._check_inputs(x, y, classes, dy, dgdr)

        y_pred = self.predict(x_approved)
        rmse = np.sqrt(mean_squared_error(y_approved, y_pred, sample_weight = None))
        return rmse

    def _check_inputs(self, x, y, classes, dy, dgdr):
        """
        This function checks whether x contains indices or data. If it contains indices, the data is extracted by the
        appropriate compound objects. Otherwise it checks what data is passed through the arguments.

        :param x: indices or data
        :type x: numpy array of ints of shape (n_samples,) or floats of shape (n_samples, n_atoms, 3)
        :param y: None or energies
        :type y: None or numpy array of floats of shape (n_samples,)
        :param dy: None
        :type dy: None
        :param classes: None
        :type classes: None
        :param dg_dr: None
        :type dg_dr: None

        :return: the approved x, y dy and classes
        :rtype: numpy array of shape (n_samples, n_features), (n_samples, 1), None, None
        """

        if not is_array_like(x):
            raise InputError("x should be an array either containing indices or data.")

        if not is_none(dy) and not is_none(classes) and not is_none(dgdr):
            raise InputError("MRMP estimator cannot predict gradients and do atomic decomposition.")

        # Check if x is made up of indices or data
        if is_positive_integer_or_zero_array(x):

            if is_none(self.g):
                if is_none(self.compounds):
                    raise InputError("No representations or QML compounds have been set yet.")
                else:
                    self.g, _ = self._generate_representations_from_compounds()
            if is_none(self.properties):
                raise InputError("The properties need to be set in advance.")

            approved_x = self.g[x]
            approved_y = self._get_properties(x)
            approved_dy = None
            approved_classes = None

            check_sizes(approved_x, approved_y, approved_dy, approved_classes)

        else:

            if is_none(y):
                raise InputError("y cannot be of None type.")

            approved_x = check_global_representation(x)
            approved_y = check_y(y)
            approved_dy = None
            approved_classes = None

            check_sizes(approved_x, approved_y, approved_dy, approved_classes)

        return approved_x, approved_y, approved_dy, approved_classes

    def _check_predict_input(self, x, classes, dgdr):
        """
        This function checks whether x contains indices or data. If it contains indices, the data is extracted by the
        appropriate compound objects. Otherwise it checks what data is passed through the arguments.

        :param x: indices or data
        :type x: numpy array of ints of shape (n_samples,) or floats of shape (n_samples, n_features)
        :param classes: None
        :type classes: None
        :param dg_dr: None
        :type dg_dr: None

        :return: the approved x and classes
        :rtype: numpy array of shape (n_samples, n_features), None
        """

        if not is_array_like(x):
            raise InputError("x should be an array either containing indices or data.")

        if not is_none(classes):
            raise InputError("MRMP estimator cannot do atomic decomposition.")

        if not is_none(dgdr):
            raise InputError("MRMP does not need gradients of the representation.")

        # Check if x is made up of indices or data
        if is_positive_integer_or_zero_array(x):

            if is_none(self.g):
                if is_none(self.compounds):
                    raise InputError("No representations or QML compounds have been set yet.")
                else:
                    self.g, _ = self._generate_representations_from_compounds()
            if is_none(self.properties):
                raise InputError("The properties need to be set in advance.")

            approved_x = self.g[x]
            approved_classes = None

        else:

            approved_x = check_global_representation(x)
            approved_classes = None

        return approved_x, approved_classes

    def _cost(self, y_pred, y, weights):
        """
        Constructs the cost function

        :param y_pred: Predicted molecular properties
        :type y_pred: tf.Variable of size (n_samples, 1)
        :param y: True molecular properties
        :type y: tf.placeholder of shape (n_samples, 1)
        :param weights: Weights used in the network.
        :type weights: list of tf.Variables of length hidden_layer_sizes.size + 1
        :return: Cost
        :rtype: tf.Variable of size (1,)
        """

        err = tf.square(tf.subtract(y,y_pred))
        loss = tf.reduce_mean(err, name="loss")
        cost = loss
        if self.l2_reg >= 0:
            l2_loss = self._l2_loss(weights)
            cost = cost + l2_loss
        if self.l1_reg >= 0:
            l1_loss = self._l1_loss(weights)
            cost = cost + l1_loss

        return cost

    def _predict(self, x, classes, dgdr):
        """
        This function checks whether x contains indices or data. If it contains indices, the data is extracted by the
        appropriate compound objects. Otherwise it checks what data is passed through the arguments. Then, the data is
        used as input to the trained network to predict some properties.

        :param x: indices or data
        :type x: numpy array of ints of shape (n_samples,) or floats of shape (n_samples, n_features)
        :param classes: None
        :type classes: None
        :param dg_dr: None
        :type dg_dr: None

        :return: the predicted properties
        :rtype: numpy array of shape (n_samples,)
        """

        approved_x, approved_classes = self._check_predict_input(x, classes, dgdr)

        if self.session == None:
            raise InputError("Model needs to be fit before predictions can be made.")

        graph = tf.get_default_graph()

        with graph.as_default():
            tf_x = graph.get_tensor_by_name("Data/Descriptors:0")
            model = graph.get_tensor_by_name("Model/output:0")
            y_pred = self.session.run(model, feed_dict = {tf_x : approved_x})
            return y_pred

    # TODO these need to be checked if they still work
    def save_nn(self, save_dir="./saved_model"):
        """
        This function saves the model to be used for later prediction.

        :param save_dir: name of the directory to create to save the model
        :type save_dir: string
        :return: None
        """
        if self.session == None:
            raise InputError("Model needs to be fit before predictions can be made.")

        if not os.path.exists(save_dir):
            pass
        else:
            ii = 1
            while True:
                new_save_dir = save_dir + "_" + str(ii)
                if not os.path.exists(new_save_dir):
                    save_dir = new_save_dir
                    break

        graph = tf.get_default_graph()

        with graph.as_default():
            tf_x = graph.get_tensor_by_name("Data/Descriptors:0")
            model = graph.get_tensor_by_name("Model/output:0")

        tf.saved_model.simple_save(self.session, export_dir=save_dir,
                                   inputs={"Data/Descriptors:0": tf_x},
                                   outputs={"Model/output:0": model})

    def load_nn(self, save_dir="saved_model"):
        """
        This function reloads a model for predictions.
        :param save_dir: the name of the directory where the model is saved.
        :type save_dir: string
        :return: None
        """

        self.session = tf.Session(graph=tf.get_default_graph())
        tf.saved_model.loader.load(self.session, [tf.saved_model.tag_constants.SERVING], save_dir)

### --------------------- ** Atomic representation - molecular properties network ** -----------------------------------

class ARMP(_NN):
    """
    The ``ARMP`` class is used to build neural networks that take as an input atomic representations of molecules and
    output molecular properties such as the energies.
    """

    def __init__(self, hidden_layer_sizes = (5,), l1_reg = 0.0, l2_reg = 0.0001, batch_size = 'auto', learning_rate = 0.001,
                 iterations = 500, tensorboard = False, store_frequency = 200, tf_dtype = tf.float32, scoring_function = 'mae',
                 activation_function = tf.sigmoid, optimiser = tf.train.AdamOptimizer, beta1 = 0.9, beta2 = 0.999, epsilon = 1e-08,
                 rho = 0.95, initial_accumulator_value = 0.1, initial_gradient_squared_accumulator_value = 0.1,
                 l1_regularization_strength = 0.0, l2_regularization_strength = 0.0,
                 tensorboard_subdir = os.getcwd() + '/tensorboard', representation_name='acsf', representation_params=None):
        """
        To see what parameters are required, look at the description of the _NN class init.
        This class inherits from the _NN class and all inputs not unique to the ARMP class are passed to the _NN
        parent.
        """

        super(ARMP, self).__init__(hidden_layer_sizes, l1_reg, l2_reg, batch_size, learning_rate,
                 iterations, tensorboard, store_frequency, tf_dtype, scoring_function,
                 activation_function, optimiser, beta1, beta2, epsilon,
                 rho, initial_accumulator_value, initial_gradient_squared_accumulator_value,
                 l1_regularization_strength,l2_regularization_strength, tensorboard_subdir)

        self._initialise_representation(representation_name, representation_params)

    def _initialise_representation(self, representation, parameters):
        """
        This function sets the representation and the parameters of the representation.

        :param representation: the name of the representation
        :type representation: string
        :param parameters: all the parameters of the representation.
        :type parameters: dictionary
        :return: None
        """

        if not is_string(representation):
            raise InputError("Expected string for variable 'representation'. Got %s" % str(representation))
        if representation.lower() not in ['slatm', 'acsf']:
            raise InputError("Unknown representation %s" % representation)
        self.representation_name = representation.lower()

        if not is_none(parameters):
            if not type(parameters) is dict:
                raise InputError("The representation parameters passed should be either None or a dictionary.")
            self._check_representation_parameters(parameters)

        if self.representation_name == 'slatm':

            self._set_slatm_parameters(parameters)

        elif self.representation_name == 'acsf':

            self._set_acsf_parameters(parameters)

        else:

            if not is_none(parameters):
                raise InputError("The representation %s does not take any additional parameters." % (self.representation_name))

    def _set_representation(self, g):

        if len(g.shape) != 3:
            raise InputError(
                "The representation should have a shape (n_samples, n_atoms, n_features). Got %s" % (str(g.shape)))

        self.g = g

    def _generate_representations_from_data(self, xyz, classes, method):
        """
        This function generates the representations from xyz data

        :param xyz: the cartesian coordinates
        :type xyz: numpy array of shape (n_samples, n_atoms, 3)
        :param classes: classes to use for atomic decomposition
        :type classes: numpy array of shape (n_samples, n_atoms)
        :param method: What method to use
        :type method: string
        :return: representations and classes
        :rtype: numpy arrays of shape (n_samples, n_atoms, n_features) and (n_samples, n_atoms)
        """

        if method not in ['fortran', 'tf']:
            raise InputError("The method to generate the acsf can only be 'fortran' or 'tf'. Got %s." % (method))

        if is_none(classes):
            raise InputError("The classes need to be provided for the ARMP estimator.")
        else:
            if len(classes.shape) > 2 or np.all(xyz.shape[:2] != classes.shape):
                raise InputError("Classes should be a 2D array with shape matching the first 2 dimensions of the xyz data"
                                 ". Got shape %s" % (str(classes.shape)))

        representation = None

        if self.representation_name == 'slatm':
            # TODO implement
            raise InputError("Slatm from data has not been implemented yet. Use Compounds.")

        elif self.representation_name == 'acsf':
            if method == 'tf':
                representation = self._generate_acsf_from_data_tf(xyz, classes)
            else:
                representation = self._generate_acsf_from_data_fortran(xyz, classes)

        return representation, classes

    def _generate_acsf_from_data_tf(self, xyz, classes):
        """
        This function generates the acsf from the cartesian coordinates and the classes.

        :param xyz: cartesian coordinates
        :type xyz: numpy array of shape (n_samples, n_atoms, 3)
        :param classes: the classes to use for atomic decomposition
        :type classes: numpy array of shape (n_samples, n_atoms)
        :return: representation acsf
        :rtype: numpy array of shape (n_samples, n_atoms, n_features)
        """

        if 0 in classes:
            idx_zeros = np.where(classes == 0)[1]
            classes_for_elements = classes[:, :idx_zeros[0]]
        else:
            classes_for_elements = classes

        elements, element_pairs = self._get_elements_and_pairs(classes_for_elements)

        if self.tensorboard:
            self.tensorboard_logger_representation.initialise()

        n_samples = xyz.shape[0]
        max_n_atoms = xyz.shape[1]

        # Turning the quantities into tensors
        with tf.name_scope("Inputs"):
            zs_tf = tf.placeholder(shape=[n_samples, max_n_atoms], dtype=tf.int32, name="zs")
            xyz_tf = tf.placeholder(shape=[n_samples, max_n_atoms, 3], dtype=tf.float32, name="xyz")

            dataset = tf.data.Dataset.from_tensor_slices((xyz_tf, zs_tf))
            dataset = dataset.batch(20)
            iterator = tf.data.Iterator.from_structure(dataset.output_types, dataset.output_shapes)
            batch_xyz, batch_zs = iterator.get_next()

        representation = generate_parkhill_acsf(xyzs=batch_xyz, Zs=batch_zs, elements=elements, element_pairs=element_pairs,
                                            rcut=self.acsf_parameters['rcut'],
                                            acut=self.acsf_parameters['acut'],
                                            nRs2=self.acsf_parameters['nRs2'],
                                            nRs3=self.acsf_parameters['nRs3'],
                                            nTs=self.acsf_parameters['nTs'],
                                            eta=self.acsf_parameters['eta'],
                                            zeta=self.acsf_parameters['zeta'])

        sess = tf.Session()
        sess.run(tf.global_variables_initializer())
        sess.run(iterator.make_initializer(dataset), feed_dict={xyz_tf: xyz, zs_tf: classes})

        representation_slices = []

        if self.tensorboard:
            self.tensorboard_logger_representation.set_summary_writer(sess)

            batch_counter = 0
            while True:
                try:
                    representation_np = sess.run(representation, options=self.tensorboard_logger_representation.options,
                                             run_metadata=self.tensorboard_logger_representation.run_metadata)
                    self.tensorboard_logger_representation.write_metadata(batch_counter)
                    representation_slices.append(representation_np)
                    batch_counter += 1
                except tf.errors.OutOfRangeError:
                    print("Generated all the representations.")
                    break
        else:
            while True:
                try:
                    representation_np = sess.run(representation)
                    representation_slices.append(representation_np)
                except tf.errors.OutOfRangeError:
                    break

        representation_conc = np.concatenate(representation_slices, axis=0)

        sess.close()

        return representation_conc

    # TODO Make tensorflow and fortran consistent
    def _generate_acsf_from_data_fortran(self, xyz, classes):
        """
        This function uses fortran to generate the representation and the derivative of the representation with respect
        to the cartesian coordinates.
        :param xyz: cartesian coordinates
        :type xyz: numpy array of shape (n_samples, n_atoms, 3)
        :param classes: the atom types
        :type classes: numpy array of shape (n_samples, n_atoms)
        :return: representations and their derivatives wrt to xyz
        :rtype: numpy array of shape (n_samples, n_atoms, n_features) and (n_samples, n_atoms, n_features, n_atoms, 3)
        """

        initial_natoms = xyz.shape[1]

        # Hack to make fortran ACSF deal with dummy atoms (only if all the molecules are the same and the padding is at the end)
        if 0 in classes:
            idx_zeros = np.where(classes == 0)[1]

            xyz = xyz[:, :idx_zeros[0], :]
            classes = classes[:, :idx_zeros[0]]

        unpadded_natoms = xyz.shape[1]

        elements, _ = self._get_elements_and_pairs(classes)

        representation = []

        for i in range(xyz.shape[0]):
            g = generate_acsf(coordinates=xyz[i], elements=elements, gradients=False, nuclear_charges=classes[i],
                              rcut=self.acsf_parameters['rcut'],
                              acut=self.acsf_parameters['acut'],
                              nRs2=self.acsf_parameters['nRs2'],
                              nRs3=self.acsf_parameters['nRs3'],
                              nTs=self.acsf_parameters['nTs'],
                              eta2=self.acsf_parameters['eta'],
                              eta3=self.acsf_parameters['eta'],
                              zeta=self.acsf_parameters['zeta'])

            if initial_natoms - unpadded_natoms != 0:
                padded_g = np.zeros((initial_natoms, g.shape[-1]))
                padded_g[:unpadded_natoms, :] = g
                representation.append(padded_g)
            else:
                representation.append(g)

        return np.asarray(representation)

    def _generate_representations_from_compounds(self):
        """
        This function generates the representations from the compounds.
        :return: the representations and the classes
        :rtype: numpy array of shape (n_samples, n_atoms, n_features) and (n_samples, n_atoms)
        """

        if is_none(self.compounds):
            raise InputError("QML compounds needs to be created in advance")

        if self.representation_name == 'slatm':

            representations, classes = self._generate_slatm_from_compounds()

        elif self.representation_name == 'acsf':

            representations, classes = self._generate_acsf_from_compounds()

        else:
            raise InputError("This should never happen, unrecognised representation %s." % (self.representation_name))

        return representations, classes

    def _generate_acsf_from_compounds(self):
        """
        This function generates the atom centred symmetry functions.

        :return: representation acsf and classes
        :rtype: numpy array of shape (n_samples, n_atoms, n_features) and (n_samples, n_atoms)
        """

        # Obtaining the xyz and the nuclear charges
        xyzs = []
        zs = []
        max_n_atoms = 0

        for compound in self.compounds:
            xyzs.append(compound.coordinates)
            zs.append(compound.nuclear_charges)
            if len(compound.nuclear_charges) > max_n_atoms:
                max_n_atoms = len(compound.nuclear_charges)

        elements, element_pairs = self._get_elements_and_pairs(zs)

        # Padding so that all the samples have the same shape
        n_samples = len(zs)
        for i in range(n_samples):
            current_n_atoms = len(zs[i])
            missing_n_atoms = max_n_atoms - current_n_atoms
            zs_padding = np.zeros(missing_n_atoms)
            zs[i] = np.concatenate((zs[i], zs_padding))
            xyz_padding = np.zeros((missing_n_atoms, 3))
            xyzs[i] = np.concatenate((xyzs[i], xyz_padding))

        zs = np.asarray(zs, dtype=np.int32)
        xyzs = np.asarray(xyzs, dtype=np.float32)

        if self.tensorboard:
            self.tensorboard_logger_representation.initialise()
            # run_metadata = tf.RunMetadata()
            # options = tf.RunOptions(trace_level=tf.RunOptions.FULL_TRACE)

        # Turning the quantities into tensors
        with tf.name_scope("Inputs"):
            zs_tf = tf.placeholder(shape=[n_samples, max_n_atoms], dtype=tf.int32, name="zs")
            xyz_tf = tf.placeholder(shape=[n_samples, max_n_atoms, 3], dtype=tf.float32, name="xyz")

            dataset = tf.data.Dataset.from_tensor_slices((xyz_tf, zs_tf))
            dataset = dataset.batch(20)
            iterator = tf.data.Iterator.from_structure(dataset.output_types, dataset.output_shapes)
            batch_xyz, batch_zs = iterator.get_next()

        representations = generate_parkhill_acsf(xyzs=batch_xyz, Zs=batch_zs, elements=elements, element_pairs=element_pairs,
                                                 rcut=self.acsf_parameters['rcut'],
                                                 acut=self.acsf_parameters['acut'],
                                                 nRs2=self.acsf_parameters['nRs2'],
                                                 nRs3=self.acsf_parameters['nRs3'],
                                                 nTs=self.acsf_parameters['nTs'],
                                                 eta=self.acsf_parameters['eta'],
                                                 zeta=self.acsf_parameters['zeta'])

        sess = tf.Session()
        sess.run(tf.global_variables_initializer())
        sess.run(iterator.make_initializer(dataset), feed_dict={xyz_tf: xyzs, zs_tf: zs})

        representations_slices = []

        if self.tensorboard:
            self.tensorboard_logger_representation.set_summary_writer(sess)

            batch_counter = 0
            while True:
                try:
                    representations_np = sess.run(representations, options=self.tensorboard_logger_representation.options,
                                             run_metadata=self.tensorboard_logger_representation.run_metadata)
                    self.tensorboard_logger_representation.write_metadata(batch_counter)

                    representations_slices.append(representations_np)
                    batch_counter += 1
                except tf.errors.OutOfRangeError:
                    break
        else:
            batch_counter = 0
            while True:
                try:
                    representations_np = sess.run(representations)
                    representations_slices.append(representations_np)
                    batch_counter += 1
                except tf.errors.OutOfRangeError:
                    break

        representation_conc = np.concatenate(representations_slices, axis=0)

        sess.close()

        return representation_conc, zs

    def _generate_slatm_from_compounds(self):
        """
        This function generates the slatm using the data in the compounds.

        :return: representation slatm and the classes
        :rtype: numpy array of shape (n_samples, n_atoms, n_features) and (n_samples, n_atoms)
        """
        mbtypes = qml_rep.get_slatm_mbtypes([mol.nuclear_charges for mol in self.compounds])
        list_representations = []
        max_n_atoms = 0

        # Generating the representation in the shape that ARMP requires it
        for compound in self.compounds:
            compound.generate_slatm(mbtypes, local=True, sigmas=[self.representation_params['slatm_sigma1'],
                                                                 self.representation_params['slatm_sigma2']],
                                    dgrids=[self.representation_params['slatm_dgrid1'],
                                            self.representation_params['slatm_dgrid2']],
                                    rcut=self.representation_params['slatm_rcut'],
                                    alchemy=self.representation_params['slatm_alchemy'],
                                    rpower=self.representation_params['slatm_rpower'])
            representation = compound.representation
            if max_n_atoms < representation.shape[0]:
                max_n_atoms = representation.shape[0]
            list_representations.append(representation)

        # Padding the representations of the molecules that have fewer atoms
        n_samples = len(list_representations)
        n_features = list_representations[0].shape[1]
        padded_representations = np.zeros((n_samples, max_n_atoms, n_features))
        for i, item in enumerate(list_representations):
            padded_representations[i, :item.shape[0], :] = item

        # Generating zs in the shape that ARMP requires it
        zs = np.zeros((n_samples, max_n_atoms))
        for i, mol in enumerate(self.compounds):
            zs[i, :mol.nuclear_charges.shape[0]] = mol.nuclear_charges

        return padded_representations, zs

    def _atomic_model(self, x, hidden_layer_sizes, weights, biases):
        """
        Constructs the atomic part of the network. It calculates the output for all atoms as if they all were the same
        element.

        :param x: Atomic representation
        :type x: tf tensor of shape (n_samples, n_atoms, n_features)
        :param weights: Weights used in the network for a particular element.
        :type weights: list of tf.Variables of length hidden_layer_sizes.size + 1
        :param biases: Biases used in the network for a particular element.
        :type biases: list of tf.Variables of length hidden_layer_sizes.size + 1
        :return: Output
        :rtype: tf.Variable of size (n_samples, n_atoms)
        """

        # Calculate the activation of the first hidden layer
        z = tf.add(tf.tensordot(x, tf.transpose(weights[0]), axes=1), biases[0])
        h = self.activation_function(z)

        # Calculate the activation of the remaining hidden layers
        for i in range(hidden_layer_sizes.size - 1):
            z = tf.add(tf.tensordot(h, tf.transpose(weights[i + 1]), axes=1), biases[i + 1])
            h = self.activation_function(z)

        # Calculating the output of the last layer
        z = tf.add(tf.tensordot(h, tf.transpose(weights[-1]), axes=1), biases[-1])

        z_squeezed = tf.squeeze(z, axis=[-1])

        return z_squeezed

    def _model(self, x, zs, element_weights, element_biases):
        """
        This generates the molecular model by combining all the outputs from the atomic networks.

        :param x: Atomic representation
        :type x: tf tensor of shape (n_samples, n_atoms, n_features)
        :param zs: Nuclear charges of the systems
        :type zs: tf tensor of shape (n_samples, n_atoms)
        :param element_weights: Element specific weights
        :type element_weights: list of tf.Variables of length hidden_layer_sizes.size + 1
        :param element_biases: Element specific biases
        :type element_biases: list of tf.Variables of length hidden_layer_sizes.size + 1
        :return: Predicted properties for all samples
        :rtype: tf tensor of shape (n_samples, 1)
        """

        all_atomic_energies = tf.zeros_like(zs, dtype=self.tf_dtype)

        for el in self.elements:
            # Obtaining the indices of where in Zs there is the current element
            current_element = tf.expand_dims(tf.constant(el, dtype=tf.int32), axis=0)
            where_element = tf.cast(tf.where(tf.equal(zs, current_element)), dtype=tf.int32)

            # Extract the descriptor corresponding to the right element
            current_element_in_x = tf.gather_nd(x, where_element)

            # Calculate the atomic energy of all the atoms of type equal to the current element
            atomic_ene = self._atomic_model(current_element_in_x, self.hidden_layer_sizes, element_weights[el],
                                                 element_biases[el])

            # Put the atomic energies in a zero array with shape equal to zs and then add it to all the atomic energies
            updates = tf.scatter_nd(where_element, atomic_ene, tf.shape(zs))
            all_atomic_energies = tf.add(all_atomic_energies, updates)

        # Summing the energies of all the atoms
        total_energies = tf.reduce_sum(all_atomic_energies, axis=-1, name="output", keepdims=True)

        return total_energies

    def _cost(self, y_pred, y, weights_dict):
        """
        This function calculates the cost function during the training of the neural network.

        :param y_pred: the neural network predictions
        :type y_pred: tensors of shape (n_samples, 1)
        :param y: the truth values
        :type y: tensors of shape (n_samples, 1)
        :param weights_dict: the dictionary containing all of the weights
        :type weights_dict: dictionary where the key is a nuclear charge and the value is a list of tensors of length hidden_layer_sizes.size + 1
        :return: value of the cost function
        :rtype: tf.Variable of size (1,)
        """

        err =  tf.square(tf.subtract(y, y_pred))
        cost_function = tf.reduce_mean(err, name="loss")

        if self.l2_reg >= 0:
            l2_loss = 0
            for element in weights_dict:
                l2_loss += self._l2_loss(weights_dict[element])
            cost_function += l2_loss
        if self.l1_reg >= 0:
            l1_loss = 0
            for element in weights_dict:
                l1_loss += self._l1_loss(weights_dict[element])
            cost_function += l1_loss

        return cost_function

    def _check_inputs(self, x, y, classes, dy, dgdr):
        """
        This function checks that all the needed input data is available.

        :param x: either the representations or the indices to the data points to use
        :type x: either a numpy array of shape (n_samples, n_atoms, n_features) or a numpy array of ints
        :param y: either the properties or None
        :type y: either a numpy array of shape (n_samples,) or None
        :param classes: classes to use for the atomic decomposition
        :type classes: either a numpy array of shape (n_samples, n_atoms) or None
        :param dy: None
        :type dy: None
        :param dgdr: None
        :type dgdr: None

        :return: the approved x, y dy and classes
        :rtype: numpy array of shape (n_samples, n_atoms, n_features), (n_samples, 1), None, (n_samples, n_atoms)
        """

        if not is_array_like(x):
            raise InputError("x should be an array either containing indices or data.")

        if not is_none(dy):
            raise InputError("ARMP estimator cannot be used to predict gradients. Use ARMP_G estimator.")

        if not is_none(dgdr):
            raise InputError("ARMP estimator cannot be used to predict gradients. Use ARMP_G estimator.")

        # Check if x is made up of indices or data
        if is_positive_integer_or_zero_array(x):

            if is_none(self.g):

                if is_none(self.compounds):
                    raise InputError("No representations or QML compounds have been set yet.")
                else:
                    self.g, self.classes = self._generate_representations_from_compounds()

            if is_none(self.properties):
                raise InputError("The properties need to be set in advance.")
            if is_none(self.classes):
                raise InputError("The classes need to be set in advance.")

            approved_x = self.g[x]
            approved_y = self._get_properties(x)
            approved_dy = None
            approved_classes = self.classes[x]

            check_sizes(approved_x, approved_y, approved_dy, approved_classes)

        else:

            if is_none(y):
                raise InputError("y cannot be of None type.")
            if is_none(classes):
                raise InputError("ARMP estimator needs the classes to do atomic decomposition.")

            approved_x = check_local_representation(x)
            approved_y = check_y(y)
            approved_dy = None
            approved_classes = check_classes(classes)

            check_sizes(approved_x, approved_y, approved_dy, approved_classes)

        return approved_x, approved_y, approved_dy, approved_classes

    def _check_predict_input(self, x, classes, dgdr):
        """
        This function checks whether x contains indices or data. If it contains indices, the data is extracted by the
        appropriate compound objects. Otherwise it checks what data is passed through the arguments.

        :param x: indices or data
        :type x: numpy array of ints of shape (n_samples,) or floats of shape (n_samples, n_atoms, n_features)
        :param classes: classes to use for the atomic decomposition or None
        :type classes: either a numpy array of shape (n_samples, n_atoms) or None
        :param dg_dr: None
        :type dg_dr: None

        :return: the approved representation and classes
        :rtype: numpy array of shape (n_samples, n_atoms, n_features), (n_samples, n_atoms)
        """

        if not is_array_like(x):
            raise InputError("x should be an array either containing indices or data.")

        if not is_none(dgdr):
            raise InputError("ARMP does not require gradients of the representation.")

        # Check if x is made up of indices or data
        if is_positive_integer_or_zero_array(x):

            if is_none(self.g):
                if is_none(self.compounds):
                    raise InputError("No representations or QML compounds have been set yet.")
                else:
                    self.g, self.classes = self._generate_representations_from_compounds()

            approved_x = self.g[x]
            approved_classes = self.classes[x]

            check_sizes(x=approved_x, classes=approved_classes)

        else:

            if is_none(classes):
                raise InputError("ARMP estimator needs the classes to do atomic decomposition.")

            approved_x = check_local_representation(x)
            approved_classes = check_classes(classes)

            check_sizes(x=approved_x, classes=approved_classes)

        return approved_x, approved_classes

    def _check_representation_parameters(self, parameters):
        """
        This function checks that the dictionary passed that contains parameters of the representation contains the right
        parameters.

        :param parameters: all the parameters of the representation.
        :type parameters: dictionary
        :return: None
        """

        if self.representation_name == "slatm":

            slatm_parameters = {'slatm_sigma1': 0.05, 'slatm_sigma2': 0.05, 'slatm_dgrid1': 0.03, 'slatm_dgrid2': 0.03,
                                'slatm_rcut': 4.8, 'slatm_rpower': 6, 'slatm_alchemy': False}

            for key, value in parameters.items():
                try:
                    slatm_parameters[key]
                except Exception:
                    raise InputError("Unrecognised parameter for slatm representation: %s" % (key))

        elif self.representation_name == "acsf":

            acsf_parameters =  {'rcut': 5.0, 'acut': 5.0, 'nRs2': 5, 'nRs3': 5, 'nTs': 5,
                                      'zeta': 220.127, 'eta': 30.8065}

            for key, value in parameters.items():
                try:
                    acsf_parameters[key]
                except Exception:
                    raise InputError("Unrecognised parameter for acsf representation: %s" % (key))

    def _get_elements_and_pairs(self, classes):
        """
        This function generates the atom centred symmetry functions.
        :param classes: The different types of atoms present in the system
        :type classes: numpy array of shape (n_samples, n_atoms)
        :return: elements and element pairs in the system
        :rtype: numpy array of shape (n_elements,) and (n_element_pairs)
        """

        elements = np.unique(classes)
        element_pairs = []
        for i, ei in enumerate(elements):
            for ej in elements[i:]:
                element_pairs.append([ej, ei])

        return np.asarray(elements), np.asarray(element_pairs)

    def _find_elements(self, zs):
        """
        This function finds the unique atomic numbers in Zs and returns them in a list.

        :param zs: nuclear charges
        :type zs: numpy array of floats of shape (n_samples, n_atoms)
        :return: unique nuclear charges
        :rtype: numpy array of floats of shape (n_elements,)
        """

        # Obtaining the unique atomic numbers (but still includes the dummy atoms)
        elements = np.unique(zs)

        # Removing the dummy
        return np.trim_zeros(elements)

    def _fit(self, x, y, classes, dy, dgdr):
        """
        This function calls either fit_from_scratch or fit_from_loaded depending on if a model has been loaded or not.

        :param x: either the representations or the indices to the data points to use
        :type x: either a numpy array of shape (n_samples, n_atoms, n_features) or a numpy array of ints
        :param y: either the properties or None
        :type y: either a numpy array of shape (n_samples,) or None
        :param dy: None
        :type dy: None
        :param classes: classes to use for the atomic decomposition or None
        :type classes: either a numpy array of shape (n_samples, n_atoms) or None

        :return: None
        """

        if not self.loaded_model:
            self._fit_from_scratch(x, y, dy, classes, None)
        else:
            self._fit_from_loaded(x, y, dy, classes, None)

    def _fit_from_scratch(self, x, y, dy, classes, dgdr):
        """
        This function fits an atomic decomposed network to the data.

        :param x: either the representations or the indices to the data points to use
        :type x: either a numpy array of shape (n_samples, n_atoms, n_features) or a numpy array of ints
        :param y: either the properties or None
        :type y: either a numpy array of shape (n_samples,) or None
        :param classes: classes to use for the atomic decomposition or None
        :type classes: either a numpy array of shape (n_samples, n_atoms) or None
        :param dy: None
        :type dy: None
        :param dg_dr: None
        :type dg_dr: None

        :return: None
        """

        x_approved, y_approved, dy_approved, classes_approved = self._check_inputs(x, y, classes, dy, dgdr)

        # Putting a mask on all the 0 values
        classes_for_elements = np.ma.masked_equal(classes_approved, 0).compressed()

        self.elements, self.element_pairs = self._get_elements_and_pairs(classes_for_elements)

        if self.tensorboard:
            self.tensorboard_logger_training.initialise()

        # Useful quantities
        self.n_samples = x_approved.shape[0]
        self.n_atoms = x_approved.shape[1]
        self.n_features = x_approved.shape[2]

        # Set the batch size
        batch_size = self._get_batch_size()

        # This is the total number of batches in which the training set is divided
        n_batches = ceil(self.n_samples, batch_size)

        tf.reset_default_graph()

        # Initial set up of the NN
        with tf.name_scope("Data"):
            x_ph = tf.placeholder(dtype=self.tf_dtype, shape=[None, self.n_atoms, self.n_features], name="Descriptors")
            zs_ph = tf.placeholder(dtype=tf.int32, shape=[None, self.n_atoms], name="Atomic-numbers")
            y_ph = tf.placeholder(dtype=self.tf_dtype, shape=[None, 1], name="Properties")
            buffer_tf = tf.placeholder(dtype=tf.int64, name="buffer")

            dataset = tf.data.Dataset.from_tensor_slices((x_ph, zs_ph, y_ph))
            dataset = dataset.shuffle(buffer_size=buffer_tf)
            dataset = dataset.batch(batch_size)
            # batched_dataset = dataset.prefetch(buffer_size=batch_size)

            iterator = tf.data.Iterator.from_structure(dataset.output_types, dataset.output_shapes)
            tf_x, tf_zs, tf_y = iterator.get_next()

        # Creating dictionaries of the weights and biases for each element
        element_weights = {}
        element_biases = {}

        with tf.name_scope("Weights"):
            for i in range(self.elements.shape[0]):
                weights, biases = self._generate_weights(n_out=1)
                element_weights[self.elements[i]] = weights
                element_biases[self.elements[i]] = biases

                # Log weights for tensorboard
                if self.tensorboard:
                    self.tensorboard_logger_training.write_weight_histogram(weights)

        with tf.name_scope("Model"):
            molecular_energies = self._model(tf_x, tf_zs, element_weights, element_biases)

        with tf.name_scope("Cost_func"):
            cost = self._cost(molecular_energies, tf_y, element_weights)

        if self.tensorboard:
            cost_summary = self.tensorboard_logger_training.write_cost_summary(cost)

        optimiser = self._set_optimiser()
        optimisation_op = optimiser.minimize(cost, name="optimisation_op")

        # Initialisation of the variables
        init = tf.global_variables_initializer()
        iterator_init = iterator.make_initializer(dataset, name="dataset_init")

        self._build_model_from_xyz(self.n_atoms, element_weights, element_biases)

        self.session = tf.Session()

        # Running the graph
        if self.tensorboard:
            self.tensorboard_logger_training.set_summary_writer(self.session)

        self.session.run(init)

        for i in range(self.iterations):

            if i % 2 == 0:
                buff = int(3.5 * batch_size)
            else:
                buff = int(4.5 * batch_size)

            self.session.run(iterator_init, feed_dict={x_ph: x_approved, zs_ph: classes_approved, y_ph: y_approved, buffer_tf:buff})
            avg_cost = 0

            for j in range(n_batches):
                if self.tensorboard:
                    opt, c = self.session.run([optimisation_op, cost], options=self.tensorboard_logger_training.options,
                             run_metadata=self.tensorboard_logger_training.run_metadata)
                else:
                    opt, c = self.session.run([optimisation_op, cost])

                avg_cost += c

            # This seems to run the iterator.get_next() op, which gives problems with end of sequence
            # Hence why I re-initialise the iterator

            if self.tensorboard:
                if i % self.tensorboard_logger_training.store_frequency == 0:
                    self.session.run(iterator_init,
                                     feed_dict={x_ph: x_approved, zs_ph: classes_approved, y_ph: y_approved,
                                                buffer_tf: buff})
                    self.tensorboard_logger_training.write_summary(self.session, i)

            self.training_cost.append(avg_cost/n_batches)

<<<<<<< HEAD
        self._build_model_from_xyz(self.n_atoms, element_weights, element_biases)

    def _fit_from_loaded(self, x, y, dy, classes, dgdr):
=======
    def _fit_from_loaded(self, x, y, dy, classes):
>>>>>>> 61fefce1
        """
       This function carries on fitting an atomic decomposed network to the data after it has been loaded.

       :param x: either the representations or the indices to the data points to use
       :type x: either a numpy array of shape (n_samples, n_atoms, n_features) or a numpy array of ints
       :param y: either the properties or None
       :type y: either a numpy array of shape (n_samples,) or None
       :param dy: None
       :type dy: None
       :param classes: classes to use for the atomic decomposition or None
       :type classes: either a numpy array of shape (n_samples, n_atoms) or None

       :return: None
       """

        x_approved, y_approved, dy_approved, classes_approved = self._check_inputs(x, y, dy, classes, dgdr)


        if 0 in classes_approved:
            idx_zeros = np.where(classes_approved == 0)[1]
            classes_for_elements = classes_approved[:, :idx_zeros[0]]
        else:
            classes_for_elements = classes_approved
        self.elements = self._find_elements(classes_for_elements)

        if self.tensorboard:
            self.tensorboard_logger_training.initialise()
            self.tensorboard_logger_training.set_summary_writer(self.session)

        self.n_samples = x_approved.shape[0]
        self.n_atoms = x_approved.shape[1]
        self.n_features = x_approved.shape[2]

        batch_size = self._get_batch_size()
        n_batches = ceil(self.n_samples, batch_size)

        graph = tf.get_default_graph()

        with graph.as_default():
            # Reloading all the needed operations and tensors
            tf_x = graph.get_tensor_by_name("Data/Descriptors:0")
            tf_zs = graph.get_tensor_by_name("Data/Atomic-numbers:0")
            tf_ene = graph.get_tensor_by_name("Data/Properties:0")
            tf_buffer = graph.get_tensor_by_name("Data/buffer:0")

            optimisation_op = graph.get_operation_by_name("optimisation_op")
            dataset_init_op = graph.get_operation_by_name("dataset_init")

        for i in range(self.iterations):

            if i % 2 == 0:
                buff = int(3.5 * batch_size)
            else:
                buff = int(4.5 * batch_size)

            self.session.run(dataset_init_op, feed_dict={tf_x: x_approved, tf_zs: classes_approved, tf_ene: y_approved, tf_buffer: buff})

            for j in range(n_batches):
                if self.tensorboard:
                    self.session.run(optimisation_op, options=self.tensorboard_logger_training.options,
                                     run_metadata=self.tensorboard_logger_training.run_metadata)
                else:
                    self.session.run(optimisation_op)

            if self.tensorboard:
                if i % self.tensorboard_logger_training.store_frequency == 0:
                    self.session.run(dataset_init_op,
                                     feed_dict={tf_x: x_approved, tf_zs: classes_approved, tf_ene: y_approved, tf_buffer: buff})
                    self.tensorboard_logger_training.write_summary(self.session, i)

    def _build_model_from_xyz(self, n_atoms, element_weights, element_biases):
        """
        This function builds a model that makes it possible to predict energies straight from xyz data. It constructs the
        graph needed to do this.

        :param n_atoms: number of atoms
        :param element_weights: the dictionary of the trained weights in the model
        :param element_biases: the dictionary of trained biases in the model
        """

        with tf.name_scope("Inputs_pred"):
            zs_tf = tf.placeholder(shape=[None, n_atoms], dtype=tf.int32, name="Classes")
            xyz_tf = tf.placeholder(shape=[None, n_atoms, 3], dtype=tf.float32, name="xyz")

            dataset = tf.data.Dataset.from_tensor_slices((xyz_tf, zs_tf))
            dataset = dataset.batch(2)
            iterator = tf.data.Iterator.from_structure(dataset.output_types, dataset.output_shapes)
            batch_xyz, batch_zs = iterator.get_next()
            iterator_init = iterator.make_initializer(dataset, name="dataset_init_pred")

        with tf.name_scope("Descriptor_pred"):
            batch_representation = generate_parkhill_acsf(xyzs=batch_xyz, Zs=batch_zs, elements=self.elements,
                                                          element_pairs=self.element_pairs,
                                                          rcut=self.acsf_parameters['rcut'],
                                                          acut=self.acsf_parameters['acut'],
                                                          nRs2=self.acsf_parameters['nRs2'],
                                                          nRs3=self.acsf_parameters['nRs3'],
                                                          nTs=self.acsf_parameters['nTs'],
                                                          eta=self.acsf_parameters['eta'],
                                                          zeta=self.acsf_parameters['zeta'])

        with tf.name_scope("Model_pred"):
            batch_energies_nn = self._model(batch_representation, batch_zs, element_weights, element_biases)

    def _predict(self, x, classes, dgdr):
        """
        This function checks whether x contains indices or data. If it contains indices, the data is extracted by the
        appropriate compound objects. Otherwise it checks what data is passed through the arguments. Then, the data is
        used as input to the trained network to predict some properties.

        :param x: indices or data
        :type x: numpy array of ints of shape (n_samples,) or of floats of shape (n_samples, n_atoms, n_features)
        :param classes: classes to use for the atomic decomposition or None
        :type classes: either a numpy array of shape (n_samples, n_atoms) or None
        :param dg_dr: None
        :type dg_dr: None

        :return: the predicted properties
        :rtype: numpy array of shape (n_samples,)
        """

        approved_x, approved_classes = self._check_predict_input(x, classes, None)
        empty_ene = np.empty((approved_x.shape[0], 1))

        if self.session == None:
            raise InputError("Model needs to be fit before predictions can be made.")

        graph = tf.get_default_graph()

        with graph.as_default():
            tf_x = graph.get_tensor_by_name("Data/Descriptors:0")
            tf_zs = graph.get_tensor_by_name("Data/Atomic-numbers:0")
            tf_true_ene = graph.get_tensor_by_name("Data/Properties:0")
            tf_buffer =  graph.get_tensor_by_name("Data/buffer:0")
            model = graph.get_tensor_by_name("Model/output:0")
            dataset_init_op = graph.get_operation_by_name("dataset_init")
            self.session.run(dataset_init_op, feed_dict={tf_x: approved_x, tf_zs: approved_classes, tf_true_ene: empty_ene, tf_buffer:1})

        tot_y_pred = []

        while True:
            try:
                y_pred = self.session.run(model)
                tot_y_pred.append(y_pred)
            except tf.errors.OutOfRangeError:
                break

        return np.concatenate(tot_y_pred, axis=0)

    def predict_from_xyz(self, xyz, classes):
        """
        This function takes in the cartesian coordinates and the atom types and returns energies.

        :param xyz: cartesian coordinates
        :type xyz: numpy array of shape (n_samples, n_atoms, 3)
        :param classes: atom types
        :type classes: numpy array of shape (n_samples, n_atoms)
        :return: energies
        :rtype: numpy array of shape  (n_samples,)
        """

        if self.session == None:
            raise InputError("Model needs to be fit before predictions can be made.")

        graph = tf.get_default_graph()

        with graph.as_default():
            xyz_tf = graph.get_tensor_by_name("Inputs_pred/xyz:0")
            classes_tf = graph.get_tensor_by_name("Inputs_pred/Classes:0")
            ene_nn = graph.get_tensor_by_name("Model_pred/output:0")
            dataset_init_op = graph.get_operation_by_name("Inputs_pred/dataset_init_pred")
            self.session.run(dataset_init_op,
                             feed_dict={xyz_tf: xyz, classes_tf: classes})

        tot_y_pred = []

        while True:
            try:
                y_pred = self.session.run(ene_nn)
                tot_y_pred.append(y_pred)
            except tf.errors.OutOfRangeError:
                break

        return np.concatenate(tot_y_pred, axis=0).ravel()

    def _score_r2(self, x, y=None, classes=None, dy=None, dgdr=None):
        """
        Calculate the coefficient of determination (R^2).
        Larger values corresponds to a better prediction.

        :param x: either the representations or the indices to the representations
        :type x: either a numpy array of shape (n_samples, n_atoms, n_features) or a numpy array of ints
        :param y: either the properties or None
        :type y: either a numpy array of shape (n_samples,) or None
        :param dy: None
        :type dy: None
        :param classes: either the classes or None
        :type classes: either a numpy array of shape (n_samples, n_atoms) or None
        :param dg_dr: None
        :type dg_dr: None

        :return: R^2
        :rtype: float
        """

        x_approved, y_approved, dy_approved, classes_approved = self._check_inputs(x, y, classes, dy, dgdr)

        y_pred = self.predict(x_approved, classes_approved)
        r2 = r2_score(y_approved, y_pred, sample_weight = None)
        return r2

    def _score_mae(self, x, y=None, classes=None, dy=None, dgdr=None):
        """
        Calculate the mean absolute error.
        Smaller values corresponds to a better prediction.

        :param x: either the representations or the indices to the representations
        :type x: either a numpy array of shape (n_samples, n_atoms, n_features) or a numpy array of ints
        :param y: either the properties or None
        :type y: either a numpy array of shape (n_samples,) or None
        :param dy: None
        :type dy: None
        :param classes: either the classes or None
        :type classes: either a numpy array of shape (n_samples, n_atoms) or None
        :param dg_dr: None
        :type dg_dr: None

        :param sample_weight: Weights of the samples. None indicates that that each sample has the same weight.
        :type sample_weight: array of shape (n_samples,)

        :return: Mean absolute error
        :rtype: float

        """

        x_approved, y_approved, dy_approved, classes_approved = self._check_inputs(x, y, classes, dy, dgdr)

        y_pred = self.predict(x_approved, classes_approved)
        mae = (-1.0) * mean_absolute_error(y_approved, y_pred, sample_weight=None)
        print("Warning! The mae is multiplied by -1 so that it can be minimised in Osprey!")
        return mae

    def _score_rmse(self, x, y=None, classes=None, dy=None, dgdr=None):
        """
        Calculate the root mean squared error.
        Smaller values corresponds to a better prediction.

        :param x: either the representations or the indices to the representations
        :type x: either a numpy array of shape (n_samples, n_atoms, n_features) or a numpy array of ints
        :param y: either the properties or None
        :type y: either a numpy array of shape (n_samples,) or None
        :param dy: None
        :type dy: None
        :param classes: either the classes or None
        :type classes: either a numpy array of shape (n_samples, n_atoms) or None
        :param dg_dr: None
        :type dg_dr: None

        :return: Root mean square error
        :rtype: float

        """

        x_approved, y_approved, dy_approved, classes_approved = self._check_inputs(x, y, classes, dy, dgdr)

        y_pred = self.predict(x_approved, classes_approved)
        rmse = np.sqrt(mean_squared_error(y_approved, y_pred, sample_weight = None))
        return rmse

    def save_nn(self, save_dir="saved_model"):
        """
        This function saves the trained model to be used for later prediction.

        :param save_dir: directory in which to save the model
        :type save_dir: string
        :return: None
        """

        counter = 0
        dir = save_dir
        while True:
            if os.path.isdir(save_dir):
                counter += 1
                save_dir = dir + "_" + str(counter)
            else:
                break

        if self.session == None:
            raise InputError("Model needs to be fit before predictions can be made.")

        graph = tf.get_default_graph()

        with graph.as_default():
            tf_x = graph.get_tensor_by_name("Data/Descriptors:0")
            tf_zs = graph.get_tensor_by_name("Data/Atomic-numbers:0")
            true_ene = graph.get_tensor_by_name("Data/Properties:0")
            model = graph.get_tensor_by_name("Model/output:0")

        tf.saved_model.simple_save(self.session, export_dir=save_dir,
                                   inputs={"Data/Descriptors:0": tf_x, "Data/Atomic-numbers:0": tf_zs,
                                           "Data/Properties:0": true_ene},
                                   outputs={"Model/output:0": model})

    def load_nn(self, save_dir="saved_model"):
        """
        This function reloads a model for predictions.

        :param save_dir: the name of the directory where the model is saved.
        :type save_dir: string
        :return: None
        """

        self.session = tf.Session(graph=tf.get_default_graph())
        tf.saved_model.loader.load(self.session, [tf.saved_model.tag_constants.SERVING], save_dir)

        self.loaded_model = True

### --------------------- ** Atomic representation - molecular properties with gradients ** ----------------------------

class ARMP_G(ARMP, _NN):
    """
    The ``ARMP_G`` class  is used to build neural networks that take as an input atomic representations of molecules and
    output molecular properties and their gradients, like the energies and the forces.
    """

    def __init__(self, hidden_layer_sizes=(5,), l1_reg=0.0, l2_reg=0.0001, batch_size='auto', learning_rate=0.001,
                 iterations=500, tensorboard=False, store_frequency=200, tf_dtype=tf.float32, scoring_function='mae',
                 activation_function=tf.sigmoid, optimiser=tf.train.AdamOptimizer, beta1=0.9, beta2=0.999,
                 epsilon=1e-08,
                 rho=0.95, initial_accumulator_value=0.1, initial_gradient_squared_accumulator_value=0.1,
                 l1_regularization_strength=0.0, l2_regularization_strength=0.0,
                 tensorboard_subdir=os.getcwd() + '/tensorboard', representation_name='acsf', representation_params=None):

        super(ARMP_G, self).__init__(hidden_layer_sizes, l1_reg, l2_reg, batch_size, learning_rate,
                                   iterations, tensorboard, store_frequency, tf_dtype, scoring_function,
                                   activation_function, optimiser, beta1, beta2, epsilon,
                                   rho, initial_accumulator_value, initial_gradient_squared_accumulator_value,
                                   l1_regularization_strength, l2_regularization_strength, tensorboard_subdir)

        if representation_name != 'acsf':
            raise InputError("Only the acsf representation can currently be used with gradients.")

        self._initialise_representation(representation_name, representation_params)

    def _check_inputs(self, x, y, classes, dy, dgdr):
        """
        This function checks that the data passed to the fit function makes sense. If X represent indices, it extracts
        the data from the variables self.xyz, self.properties, self.gradients and self.classes. If the representations have
        been generated prior to calling this function, it uses self.g and self.dg_dr instead of self.xyz.
        Otherwise the representations and their gradients wrt the Cartesian coordinates are generated.

        :param x: Indices or the cartesian coordinates
        :type x: Either 1D numpy array of ints or numpy array of floats of shape (n_samples, n_atoms, 3)
        :param y: The properties - for example the molecular energies (or None if x represents indices)
        :type y: numpy array of shape (n_samples,)
        :param classes: The different types of atoms in the system (or None if x represents indices)
        :type classes: numpy array of shape (n_samples, n_atoms)
        :param dy: Gradients of the molecular properties - for example the forces (or None if x represents indices)
        :type dy: numpy array of shape (n_samples, n_atoms, 3)
        :param dg_dr: gradients of the representation with respect to the cartesian coordinates
        :type dg_dr: numpy array of shape (n_samples, n_atoms, n_features, n_atoms, 3)

        :return: The representation, the properties, classes, gradients, the gradients of the representation wrt xyz
        :rtype: (n_samples, n_atoms, n_features), (n_samples,), (n_samples, n_atoms), (n_samples, n_atoms, 3),
        (n_samples, n_atoms, n_features, n_atoms, 3)
        """

        if not is_array_like(x):
            raise InputError("x should be an array either containing indices or data.")

        # Check if x is made up of indices or data
        if is_positive_integer_or_zero_array(x):

            if is_none(self.g):

                if is_none(self.xyz) or is_none(self.classes):
                    if not is_none(self.compounds):
                        idx_tot = len(self.compounds)
                        self.xyz = self._get_xyz_from_compounds(idx_tot)
                        self.classes = self._get_classes_from_compounds(idx_tot)
                        approved_g, approved_dgdr = self._generate_rep_and_dgdr_tf(self.xyz[x], self.classes[x])
                        approved_classes = self.classes[x]
                    else:
                        raise InputError("The xyz coordinates and the classes need to have been set in advance.")
                else:
                    approved_g, approved_dgdr = self._generate_rep_and_dgdr_tf(self.xyz[x], self.classes[x])
                    approved_classes = self.classes[x]
            else:
                approved_g = self.g[x]
                approved_dgdr = self.dg_dr[x]
                approved_classes = self.classes[x]

            if is_none(self.properties):
                raise InputError("The properties need to be set in advance.")
            else:
                approved_y = self._get_properties(x)

            if is_none(self.gradients):
                raise InputError("The gradients need to be set in advance.")
            else:
                approved_dy = self.gradients[x]

        else:
            if is_none(y):
                raise InputError("y cannot be of None type.")
            if is_none(dy):
                raise InputError("ARMP_G estimator requires gradients.")
            if is_none(classes):
                raise InputError("ARMP_G estimator needs the classes to do atomic decomposition.")
            if is_none(dgdr):
                raise InputError("ARM_G class needs the gradients of the representation wrt to xyz.")

            approved_g = check_local_representation(x)
            approved_y = check_y(y)
            approved_dy = check_dy(dy)
            approved_classes = check_classes(classes)
            approved_dgdr = check_dgdr(dgdr)

        check_sizes(approved_g, approved_y, approved_dy, approved_classes)

        return approved_g, approved_y, approved_classes, approved_dy, approved_dgdr

    def _check_predict_input(self, x, classes, dgdr):
        """
        This function has the same role as _check_inputs except it does not check y and dy.

        :param x: indices or data
        :type x: numpy array of ints of shape (n_samples,) or floats of shape (n_samples, n_atoms, n_features)
        :param classes: classes to use for the atomic decomposition or None
        :type classes: either a numpy array of shape (n_samples, n_atoms) or None
        :param dg_dr: gradients of the representation with respect to the cartesian coordinates or None
        :type dg_dr: numpy array of shape (n_samples, n_atoms, n_features, n_atoms, 3)

        :return: The representation, the gradients of the representation wrt xyz and classes
        :rtype: (n_samples, n_atoms, n_features), (n_samples, n_atoms, n_features, n_atoms, 3), (n_samples, n_atoms)
        """

        if not is_array_like(x):
            raise InputError("x should be an array either containing indices or data.")

        # Check if x is made up of indices or data
        if is_positive_integer_or_zero_array(x):

            if is_none(self.g):

                if is_none(self.xyz) or is_none(self.classes):
                    if not is_none(self.compounds):
                        idx_tot = len(self.compounds)
                        self.xyz = self._get_xyz_from_compounds(idx_tot)
                        self.classes = self._get_classes_from_compounds(idx_tot)
                        approved_g, approved_dgdr = self._generate_rep_and_dgdr_tf(self.xyz[x], self.classes[x])
                        approved_classes = self.classes[x]
                    else:
                        raise InputError("The xyz coordinates and the classes need to have been set in advance.")
                else:
                    approved_g,approved_dgdr = self._generate_rep_and_dgdr_tf(self.xyz[x], self.classes[x])
                    approved_classes = self.classes[x]
                check_sizes(x=approved_g, classes=approved_classes)

            else:
                approved_g = self.g[x]
                approved_dgdr = self.dg_dr[x]
                approved_classes = self.classes[x]

        else:

            if is_none(classes):
                raise InputError("ARMP_G needs the classes to do atomic decomposition for predictions.")
            if is_none(dgdr):
                raise InputError("ARMP_G needs the representation gradients for predictions.")

            approved_g = check_local_representation(x)
            approved_classes = check_classes(classes)
            approved_dgdr = check_dgdr(dgdr)

            check_sizes(x=approved_g, classes=approved_classes)

        return approved_g, approved_classes, approved_dgdr

    def _check_score_input(self, x, y, dy):
        """
        This function checks that the data passed to the fit function makes sense. If X represent indices, it extracts
        the data from the variables self.properties, self.gradients.

        :param x: Indices or the cartesian coordinates
        :type x: Either 1D numpy array of ints or numpy array of floats of shape (n_samples, n_atoms, 3)
        :param y: The properties - for example the molecular energies (or None if x represents indices)
        :type y: numpy array of shape (n_samples,)
        :param dy: Gradients of the molecular properties - for example the forces (or None if x represents indices)
        :type dy: numpy array of shape (n_samples, n_atoms, 3)
        :return: properties, gradients
        :rtype: (n_samples,), (n_samples, n_atoms, 3)
        """

        if not is_array_like(x):
            raise InputError("x should be an array either containing indices or data.")

        # Check if x is made up of indices or data
        if is_positive_integer_or_zero_array(x):

            if is_none(self.properties):
                raise InputError("The properties need to be set in advance.")
            else:
                approved_y = self._get_properties(x)

            if is_none(self.gradients):
                raise InputError("The gradients need to be set in advance.")
            else:
                approved_dy = self.gradients[x]

        else:
            if is_none(y):
                raise InputError("y cannot be of None type.")
            if is_none(dy):
                raise InputError("ARMP_G estimator requires gradients.")

            approved_y = check_y(y)
            approved_dy = check_dy(dy)

        return approved_y, approved_dy

    def _make_weights_biases(self, train_elements):
        """
        This function uses the self.elements data to initialise tensors of weights and biases for each element present
        in the system.

        :return: dictionaries of weights and biases for each element
        :rtype: two dictionaries where the keys are ints and the value are tensors
        """
        element_weights = {}
        element_biases = {}

        with tf.name_scope("Weights"):
            for i in range(train_elements.shape[0]):
                weights, biases = self._generate_weights(n_out=1)
                element_weights[train_elements[i]] = weights
                element_biases[train_elements[i]] = biases

                # Log weights for tensorboard
                if self.tensorboard:
                    self.tensorboard_logger_training.write_weight_histogram(weights)

        return element_weights, element_biases

    def _cost_G(self, y_true, y_nn, dy_true, dy_nn, weights_dict):
        """
        This function calculates the cost for the ARMP_G class. It uses both true energies/forces and the neural network
        predicted energies/forces.

        :param y_true: True properties
        :type y_true: tf tensor of shape (n_sample,)
        :param y_nn: Neural network predicted properties
        :type y_nn: tf tensor of shape (n_sample,)
        :param dy_true: True gradients
        :type dy_true: tf tensor of shape (n_sample, n_atoms, 3)
        :param dy_nn: Neural network predicted gradients
        :type dy_nn: tf tensor of shape (n_sample, n_atoms, 3)
        :param weights_dict: dictionary containing the weights for each element specific network.
        :return: tf.tensor of shape ()
        """

        ene_err = tf.square(tf.subtract(y_true, y_nn))
        force_err = tf.square(tf.subtract(dy_true, dy_nn))

        cost_function = tf.add(tf.reduce_mean(ene_err), tf.reduce_mean(force_err), name="loss")

        if self.l2_reg >= 0:
            l2_loss = 0
            for element in weights_dict:
                l2_loss += self._l2_loss(weights_dict[element])
            cost_function += l2_loss
        if self.l1_reg >= 0:
            l1_loss = 0
            for element in weights_dict:
                l1_loss += self._l1_loss(weights_dict[element])
            cost_function += l1_loss

        return cost_function

    def generate_representation(self, xyz=None, classes=None, method='fortran'):
        """
        This function takes the coordinates and the classes and makes the representation and its derivative with
        respect to the cartesian coordinates.

        The parameters here are present just so that the function matches the signature of the parent class.
        """

        if method not in ['fortran', 'tf']:
            raise InputError("The method to generate the acsf can only be 'fortran' or 'tf'. Got %s." % (method))

        if is_none(self.xyz) and is_none(self.classes):
            if is_none(self.compounds):
                raise InputError("Cartesian coordinates need to be passed in or set in advance in order to generate the "
                                 "representation and its gradients.")
            else:
                idx_tot = range(len(self.compounds))
                self.xyz = self._get_xyz_from_compounds(idx_tot)
                self.classes = self._get_classes_from_compounds(idx_tot)

        if not is_none(self.g):
            raise InputError("The representations have already been set!")

        if method == 'tf':
            self.g, self.dg_dr = self._generate_rep_and_dgdr_tf(self.xyz, self.classes)
        else:
            self.g, self.dg_dr = self._generate_rep_and_dgdr_fortran(self.xyz, self.classes)

    def save_representations_and_dgdr(self, filename="rep_and_grad.hdf5"):
        """
        This function stores the representations and their gradients wrt the cartesian coordinates that have been generated
        for later re-use.

        :return: None
        """

        if is_none(self.g) or is_none(self.dg_dr):
            raise InputError("The representations and their gradients wrt to the Cartesian coordinates have not been calculated yet.")

        try:
            import h5py
        except ModuleNotFoundError:
            raise ModuleNotFoundError("h5py is needed for saving large data sets.")

        f = h5py.File(filename, "w")

        f.create_dataset("representation", self.g.shape, data=self.g)
        f.create_dataset("dg_dr", self.dg_dr.shape, data=self.dg_dr)

        f.close()

    def load_representations_and_dgdr(self, filename="rep_and_grad.hdf5"):

        try:
            import h5py
        except ModuleNotFoundError:
            raise ModuleNotFoundError("h5py is needed for saving large data sets.")

        f = h5py.File(filename, "r")

        self.g = f["representation"][:]
        self.dg_dr = f["dg_dr"][:]

        f.close()

    def set_dgdr(self, dgdr):
        """
        This function sets the gradients of the representation with respect to the cartesian coordinates.

        :param dgdr: Derivative of the representation with respect to the cartesian coordinates
        :type dgdr: numpy array of shape (n_samples, n_atoms, n_features, n_atoms, 3)
        :return: None
        """

        if not is_none(self.dg_dr):
            raise InputError("The gradients of the representations wrt to xyz have already been set!")

        if is_none(dgdr):
            raise InputError("The gradients of the representations wrt to xyz cannot be set to none.")
        else:
            self.dg_dr = check_dgdr(dgdr)

    def _generate_rep_and_dgdr_tf(self, xyz, classes):
        """
        This function takes in the coordinates and the classes and returns the representation and its derivative with
        respect to the cartesian coordinates.

        :param xyz: cartesian coordinates
        :type xyz: numpy array of shape (n_samples, n_atoms, 3)
        :param classes: the atom types
        :type classes: numpy array of shape (n_samples, n_atoms)
        :return: representations and their derivatives wrt to xyz
        :rtype: numpy array of shape (n_samples, n_atoms, n_features) and (n_samples, n_atoms, n_features, n_atoms, 3)
        """

        elements, element_pairs = self._get_elements_and_pairs(classes)

        n_samples = xyz.shape[0]
        n_atoms = xyz.shape[1]

        if self.tensorboard:
            self.tensorboard_logger_representation.initialise()

        # since it has to be 1
        with tf.name_scope("Inputs_G"):
            zs_tf = tf.placeholder(shape=[n_samples, n_atoms], dtype=tf.int32, name="zs")
            xyz_tf = tf.placeholder(shape=[n_samples, n_atoms, 3], dtype=tf.float32, name="xyz")

            dataset = tf.data.Dataset.from_tensor_slices((xyz_tf, zs_tf))
            iterator = tf.data.Iterator.from_structure(dataset.output_types, dataset.output_shapes)
            batch_xyz, batch_zs = iterator.get_next()

        with tf.name_scope("Descriptor"):

            representation = generate_parkhill_acsf_single(xyzs=batch_xyz, Zs=batch_zs, elements=elements,
                                                           element_pairs=element_pairs,
                                                           rcut=self.acsf_parameters['rcut'],
                                                           acut=self.acsf_parameters['acut'],
                                                           nRs2=self.acsf_parameters['nRs2'],
                                                           nRs3=self.acsf_parameters['nRs3'],
                                                           nTs=self.acsf_parameters['nTs'],
                                                           eta=self.acsf_parameters['eta'],
                                                           zeta=self.acsf_parameters['zeta'])

            jacobian = partial_derivatives(representation, batch_xyz)

        sess = tf.Session()
        sess.run(tf.global_variables_initializer())
        sess.run(iterator.make_initializer(dataset), feed_dict={xyz_tf: xyz, zs_tf: classes})

        # Do representations and gradients one by one
        gradients_slices = []
        representation_slices = []

        if self.tensorboard:
            self.tensorboard_logger_representation.set_summary_writer(sess)
            counter = 0
            while True:
                try:
                    representation_np, gradient_np = sess.run([representation, jacobian],
                                                              options=self.tensorboard_logger_representation.options,
                                                              run_metadata=self.tensorboard_logger_representation.run_metadata)
                    self.tensorboard_logger_representation.write_metadata(counter)
                    representation_slices.append(representation_np)
                    gradients_slices.append(gradient_np)
                    counter += 1
                except tf.errors.OutOfRangeError:
                    break
        else:
            while True:
                try:
                    representation_np, gradient_np = sess.run([representation, jacobian])
                    representation_slices.append(representation_np)
                    gradients_slices.append(gradient_np)
                except tf.errors.OutOfRangeError:
                    break

        sess.close()

        return np.asarray(representation_slices), np.asarray(gradients_slices)

    def _generate_rep_and_dgdr_fortran(self, xyz, classes):
        """
        This function uses fortran to generate the representation and the derivative of the representation with respect
        to the cartesian coordinates.

        :param xyz: cartesian coordinates
        :type xyz: numpy array of shape (n_samples, n_atoms, 3)
        :param classes: the atom types
        :type classes: numpy array of shape (n_samples, n_atoms)
        :return: representations and their derivatives wrt to xyz
        :rtype: numpy array of shape (n_samples, n_atoms, n_features) and (n_samples, n_atoms, n_features, n_atoms, 3)
        """

        elements, _ = self._get_elements_and_pairs(classes)

        representation = []
        dgdr = []

        for i in range(xyz.shape[0]):
            g, dg = generate_acsf(coordinates=xyz[i], elements=elements, gradients=True, nuclear_charges=classes[i],
                                  rcut=self.acsf_parameters['rcut'],
                                  acut=self.acsf_parameters['acut'],
                                  nRs2=self.acsf_parameters['nRs2'],
                                  nRs3=self.acsf_parameters['nRs3'],
                                  nTs=self.acsf_parameters['nTs'],
                                  eta2=self.acsf_parameters['eta'],
                                  eta3=self.acsf_parameters['eta'],
                                  zeta=self.acsf_parameters['zeta'])
            representation.append(g)
            dgdr.append(dg)

        return np.asarray(representation), np.asarray(dgdr)

    def _get_nn_forces(self, nn_ene, g, dg_dr):
        """
        This function calculates the derivative of the neural network with respect to the cartesian coordinates by doing
        the chain rule.

        :param nn_ene: the output from the neural network (energy)
        :type nn_ene: tf tensor of shape (n_samples, 1)
        :param g: representation
        :type g: tf tensor of shape (n_samples, n_atoms, n_features)
        :param dg_dr: derivative of the representation with respect to the cartesian coordinates
        :type dg_dr: tf tensor of shape (n_samples, n_atoms, n_features, atoms, 3)
        :return: forces
        :rtype: tf tensor of shape (n_samples, n_atoms, 3)
        """

        # Derivative of the total energy with respect to the representation. Shape (n_samples, n_atoms, n_features)
        dene_dg = tf.gradients(nn_ene, g, name='dEne_dG')[0]

        forces = - tf.einsum('abcij,abc->aij', dg_dr, dene_dg)
        forces = tf.identity(forces, name="output_grad")

        return forces

    def _fit(self, x, y, classes, dy, dgdr):
        """
        This fit function checks whether there is a model that has already been loaded. If yes, it calls the fit function
        that restarts training from where it was left off. Otherwise, the fitting is started from scratch.

        :param xyz: cartesian coordinates
        :type xyz: numpy array of shape (n_samples, n_atoms, 3)
        :param y: molecular properties
        :type y: numpy array of shape (n_samples,)
        :param dy: gradients of the properties wrt to cartesian coordinates
        :type dy: numpy array of shape (n_samples, n_atoms, 3)
        :param classes: type of the atoms in the system
        :type classes: numpy array of shape (n_samples, n_atoms)
        :param dg_dr: gradients of the representation with respect to the cartesian coordinates
        :type dg_dr: numpy array of shape (n_samples, n_atoms, n_features, n_atoms, 3)
        :return: None
        """
        if not self.loaded_model:
            self._fit_from_scratch(x, y, dy, classes, dgdr)
        else:
            self._fit_from_loaded(x, y, dy, classes, dgdr)

    def _fit_from_loaded(self, x, y, dy, classes, dgdr):

        if self.session == None:
            raise InputError("The Tensorflow session appears to not exisit.")

        g_approved, y_approved, classes_approved, dy_approved, dg_dr_approved = self._check_inputs(x, y, classes, dy,
                                                                                                   dgdr)
        if is_none(self.element_pairs) and is_none(self.elements):
            self.elements, self.element_pairs = self._get_elements_and_pairs(classes_approved)
            # self.n_features = self.elements.shape[0] * self.representation_params['radial_rs'].shape[0] + \
            #                   self.element_pairs.shape[0] * self.representation_params['angular_rs'].shape[0] * \
            #                   self.representation_params['theta_s'].shape[0]
            self.n_features = g_approved.shape[-1]

        self.n_samples = g_approved.shape[0]
        max_n_atoms = g_approved.shape[1]

        batch_size = self._get_batch_size()
        n_batches = ceil(self.n_samples, batch_size)

        if self.tensorboard:
            self.tensorboard_logger_training.initialise()
            self.tensorboard_logger_training.set_summary_writer(self.session)

        graph = tf.get_default_graph()

        with graph.as_default():
            # Reloading all the needed operations and tensors
            g_tf = graph.get_tensor_by_name("Data/Descriptors:0")
            zs_tf = graph.get_tensor_by_name("Data/Classes:0")
            dg_dr_tf = graph.get_tensor_by_name("Data/dG_dr:0")
            true_ene = graph.get_tensor_by_name("Data/Properties:0")
            true_forces = graph.get_tensor_by_name("Data/Forces:0")
            tf_buffer = graph.get_tensor_by_name("Data/buffer:0")

            cost = graph.get_tensor_by_name("Cost/add_6:0")

            optimisation_op = graph.get_operation_by_name("optimisation_op")
            dataset_init_op = graph.get_operation_by_name("dataset_init")

            output_grad = graph.get_tensor_by_name("Model/output_grad:0")

            # Recording cost to tensorboard
            if self.tensorboard:
                cost_summary = self.tensorboard_logger_training.write_cost_summary(cost)

            for i in range(self.iterations):

                if i % 2 == 0:
                    buff = int(3.5 * batch_size)
                else:
                    buff = int(4.5 * batch_size)

                self.session.run(dataset_init_op,
                                 feed_dict={g_tf: g_approved, dg_dr_tf: dg_dr_approved, zs_tf: classes_approved,
                                            true_ene: y_approved, true_forces: dy_approved, tf_buffer: buff})

                for j in range(n_batches):
                    if self.tensorboard:
                        self.session.run(optimisation_op, options=self.tensorboard_logger_training.options,
                                         run_metadata=self.tensorboard_logger_training.run_metadata)
                    else:
                        self.session.run(optimisation_op)

                if self.tensorboard:
                    if i % self.tensorboard_logger_training.store_frequency == 0:
                        self.session.run(dataset_init_op,
                                         feed_dict={g_tf: g_approved, dg_dr_tf: dg_dr_approved, zs_tf: classes_approved,
                                                    true_ene: y_approved, true_forces: dy_approved, tf_buffer: buff})
                        self.tensorboard_logger_training.write_summary(self.session, i)

    def _fit_from_scratch(self, x, y, dy, classes, dgdr):
        """
        This function fits the weights of the neural networks to the properties and their gradient from scratch.

        :param xyz: cartesian coordinates
        :type xyz: numpy array of shape (n_samples, n_atoms, 3)
        :param y: molecular properties
        :type y: numpy array of shape (n_samples,)
        :param dy: gradients of the properties wrt to cartesian coordinates
        :type dy: numpy array of shape (n_samples, n_atoms, 3)
        :param classes: type of the atoms in the system
        :type classes: numpy array of shape (n_samples, n_atoms)
        :param dg_dr: gradients of the representation with respect to the cartesian coordinates
        :type dg_dr: numpy array of shape (n_samples, n_atoms, n_features, n_atoms, 3)
        :return: None
        """

        g_approved, y_approved, classes_approved, dy_approved, dg_dr_approved = self._check_inputs(x, y, classes, dy, dgdr)

        if is_none(self.element_pairs) and is_none(self.elements):
            self.elements, self.element_pairs = self._get_elements_and_pairs(classes_approved)
            # self.n_features = self.elements.shape[0] * self.acsf_parameters['nRs2'] + \
            #                   self.element_pairs.shape[0] * self.acsf_parameters['nRs3'] * \
            #                   self.acsf_parameters['nTs']
            self.n_features = g_approved.shape[-1]

        self.n_samples = g_approved.shape[0]
        max_n_atoms = g_approved.shape[1]

        batch_size = self._get_batch_size()
        n_batches = ceil(self.n_samples, batch_size)

        if self.tensorboard:
            self.tensorboard_logger_training.initialise()

        # Turning the quantities into tensors
        with tf.name_scope("Data"):
            zs_tf = tf.placeholder(shape=[None, max_n_atoms], dtype=tf.int32, name="Classes")
            g_tf = tf.placeholder(shape=[None, max_n_atoms, self.n_features], dtype=tf.float32, name="Descriptors")
            dg_dr_tf = tf.placeholder(shape=[None, max_n_atoms, self.n_features, max_n_atoms, 3], dtype=tf.float32, name="dG_dr")
            true_ene = tf.placeholder(shape=[None, 1], dtype=tf.float32, name="Properties")
            true_forces = tf.placeholder(shape=[None, max_n_atoms, 3], dtype=tf.float32, name="Forces")
            buffer_tf = tf.placeholder(dtype=tf.int64, name="buffer")

            dataset = tf.data.Dataset.from_tensor_slices((g_tf, dg_dr_tf, true_ene, true_forces, zs_tf))
            dataset = dataset.shuffle(buffer_size=buffer_tf)
            dataset = dataset.batch(batch_size)
            iterator = tf.data.Iterator.from_structure(dataset.output_types, dataset.output_shapes)
            batch_g, batch_dg_dr, batch_y, batch_dy, batch_zs = iterator.get_next()

        element_weights, element_biases = self._make_weights_biases(self.elements)

        # Creating the model
        with tf.name_scope("Model"):
            energies = self._model(batch_g, batch_zs, element_weights, element_biases)
            forces = self._get_nn_forces(energies, batch_g, batch_dg_dr)

        # Calculating the cost
        with tf.name_scope("Cost"):
            cost = self._cost_G(batch_y, energies, batch_dy, forces, element_weights)

        if self.tensorboard:
            cost_summary = self.tensorboard_logger_training.write_cost_summary(cost)

        optimiser = self._set_optimiser()
        optimisation_op = optimiser.minimize(cost, name="optimisation_op")

        # Initialisation of variables and iterators
        init = tf.global_variables_initializer()
        iterator_init = iterator.make_initializer(dataset, name="dataset_init")

        # Starting the session
        self.session = tf.Session()

        if self.tensorboard:
            self.tensorboard_logger_training.set_summary_writer(self.session)

        self.session.run(init)

        for i in range(self.iterations):

            if i % 2 == 0:
                buff = int(3.5 * batch_size)
            else:
                buff = int(4.5 * batch_size)

            self.session.run(iterator_init, feed_dict={g_tf: g_approved, dg_dr_tf: dg_dr_approved,
                                                       zs_tf: classes_approved, true_ene: y_approved,
                                                       true_forces: dy_approved, buffer_tf:buff})

            for j in range(n_batches):
                if self.tensorboard:
                    self.session.run(optimisation_op, options=self.tensorboard_logger_training.options,
                             run_metadata=self.tensorboard_logger_training.run_metadata)
                else:
                    self.session.run(optimisation_op)

            # This seems to run the iterator.get_next() op, which gives problems with end of sequence
            # Hence why I re-initialise the iterator
            if self.tensorboard:
                if i % self.tensorboard_logger_training.store_frequency == 0:
                    self.session.run(iterator_init,
                                     feed_dict={g_tf: g_approved, dg_dr_tf: dg_dr_approved, zs_tf: classes_approved,
                                                true_ene: y_approved, true_forces: dy_approved, buffer_tf:buff})
                    self.tensorboard_logger_training.write_summary(self.session, i)

        # This is called so that predictions can be made from xyz as well as from the representation
        self._build_model_from_xyz(max_n_atoms, element_weights, element_biases)

        self.loaded_model = True

    def predict(self, x, classes=None, dgdr=None):
        """
        This function overwrites the parent predict, because it needs to return not only the properties but also the
        gradients.

        :param x: representation or indices
        :type x: numpy array of shape (n_samples, n_features) or (n_samples, n_atoms, n_features) or an array of ints
        :param classes: the classes to use for atomic decomposition
        :type classes: numpy array of shape (n_sample, n_atoms)
        :param dg_dr: gradients of the representation with respect to the cartesian coordinates
        :type dg_dr: numpy array of shape (n_samples, n_atoms, n_features, n_atoms, 3)

        :return: predictions of the molecular properties and their gradients.
        :rtype: numpy array of shape (n_samples,) and (n_samples, n_atoms, 3)
        """
        prop_predictions, grad_predictions = self._predict(x, classes, dgdr)

        if prop_predictions.ndim > 1 and prop_predictions.shape[1] == 1:
            prop_predictions = prop_predictions.ravel()

        return prop_predictions, grad_predictions

    def _predict(self, x, classes, dgdr):
        """
        This function predicts the properties and their gradient starting from the cartesian coordinates and the atom
        types.

        :param xyz: Cartesian coordinates
        :type xyz: numpy array of shape (n_samples, n_atoms, 3)
        :param classes: the different atom types present in the system
        :type classes: numpy array of shape (n_samples, n_atoms)
        :param dg_dr: gradients of the representation with respect to the cartesian coordinates
        :type dg_dr: numpy array of shape (n_samples, n_atoms, n_features, n_atoms, 3)

        :return: predicted properties and their gradients
        :rtype: numpy arrays of shape (n_samples,) and (n_samples, n_atoms, 3)
        """

        g_approved, classes_approved, dg_dr_approved = self._check_predict_input(x, classes, dgdr)

        # TODO find a cleaner way of doing this
        empty_ene = np.empty((g_approved.shape[0], 1))
        empty_forces = np.empty((g_approved.shape[0], g_approved.shape[1], 3))

        if self.session == None:
            raise InputError("Model needs to be fit before predictions can be made.")

        graph = tf.get_default_graph()

        with graph.as_default():
            g_tf = graph.get_tensor_by_name("Data/Descriptors:0")
            zs_tf = graph.get_tensor_by_name("Data/Classes:0")
            dg_dr_tf = graph.get_tensor_by_name("Data/dG_dr:0")
            model = graph.get_tensor_by_name("Model/output:0")
            output_grad = graph.get_tensor_by_name("Model/output_grad:0")
            true_ene = graph.get_tensor_by_name("Data/Properties:0")
            true_forces = graph.get_tensor_by_name("Data/Forces:0")
            tf_buffer = graph.get_tensor_by_name("Data/buffer:0")

            dataset_init_op = graph.get_operation_by_name("dataset_init")

            self.session.run(dataset_init_op, feed_dict={g_tf: g_approved, zs_tf:classes_approved, dg_dr_tf: dg_dr_approved,
                                                         true_ene: empty_ene, true_forces: empty_forces, tf_buffer:1})

            tot_y_pred = []
            tot_dy_pred = []

            while True:
                try:
                    y_pred, dy_pred = self.session.run([model, output_grad],
                                                       feed_dict={g_tf: g_approved, zs_tf: classes_approved,
                                                                  dg_dr_tf: dg_dr_approved,
                                                                  true_ene: empty_ene, true_forces: empty_forces})
                    tot_y_pred.append(y_pred)
                    tot_dy_pred.append(dy_pred)
                except tf.errors.OutOfRangeError:
                    break

        return np.concatenate(tot_y_pred, axis=0), np.concatenate(tot_dy_pred, axis=0)

    def predict_from_xyz(self, xyz, classes):
        """
        This function takes in the cartesian coordinates and the atom types and returns energies and forces.
        :param xyz: cartesian coordinates
        :type xyz: numpy array of shape (n_samples, n_atoms, 3)
        :param classes: atom types
        :type classes: numpy array of shape (n_samples, n_atoms)
        :return: energies and forces
        :rtype: numpy array of shape  (n_samples,) and (n_samples, n_atoms, 3)
        """

        if self.session == None:
            raise InputError("Model needs to be fit before predictions can be made.")

        graph = tf.get_default_graph()

        with graph.as_default():
            xyz_tf = graph.get_tensor_by_name("Inputs_pred/xyz:0")
            classes_tf = graph.get_tensor_by_name("Inputs_pred/Classes:0")
            ene_nn = graph.get_tensor_by_name("Model_pred/output:0")
            forces_nn = graph.get_tensor_by_name("Model_pred/Forces_nn:0")
            init = graph.get_operation_by_name("Inputs_pred/dataset_init")
            self.session.run(init, feed_dict={xyz_tf: xyz, classes_tf: classes} )

            tot_y_pred = []
            tot_dy_pred = []

            while True:
                try:
                    y_pred, dy_pred = self.session.run([ene_nn, forces_nn])
                    tot_y_pred.append(y_pred)
                    tot_dy_pred.append(dy_pred)
                except tf.errors.OutOfRangeError:
                    break

        tot_y_pred = np.concatenate(tot_y_pred, axis=0)
        tot_dy_pred = np.concatenate(tot_dy_pred, axis=0)

        if tot_y_pred.ndim > 1 and tot_y_pred.shape[1] == 1:
            tot_y_pred = tot_y_pred.ravel()

        return tot_y_pred, tot_dy_pred

    def _build_model_from_xyz(self, n_atoms, element_weights, element_biases):
        """
        This function can be used to predict energies and forces straight from xyz data.
        :param xyz: Cartesian coordinates
        :type xyz: numpy array of shape (n_samples, n_atoms, 3)
        :param classes: atom types
        :type classes: numpy array of shape (n_samples, n_atoms)

        :return: predicted properties and their gradients
        :rtype: numpy arrays of shape (n_samples,) and (n_samples, n_atoms, 3)
        """

        # element_weights, element_biases = self._load_weights()

        with tf.name_scope("Inputs_pred"):
            zs_tf = tf.placeholder(shape=[None, n_atoms], dtype=tf.int32, name="Classes")
            xyz_tf = tf.placeholder(shape=[None, n_atoms, 3], dtype=tf.float32, name="xyz")

            dataset = tf.data.Dataset.from_tensor_slices((xyz_tf, zs_tf))
            iterator = tf.data.Iterator.from_structure(dataset.output_types, dataset.output_shapes)
            batch_xyz, batch_zs = iterator.get_next()
            iterator_init = iterator.make_initializer(dataset, name="dataset_init")

            # batch_xyz = tf.identity(batch_xyz, name="xyz")
            # batch_zs = tf.identity(batch_zs, name="Classes")

        with tf.name_scope("Descriptor_pred"):

            batch_representation = generate_parkhill_acsf_single(xyzs=batch_xyz, Zs=batch_zs, elements=self.elements,
                                                          element_pairs=self.element_pairs,
                                                          rcut=self.acsf_parameters['rcut'],
                                                          acut=self.acsf_parameters['acut'],
                                                          nRs2=self.acsf_parameters['nRs2'],
                                                          nRs3=self.acsf_parameters['nRs3'],
                                                          nTs=self.acsf_parameters['nTs'],
                                                          eta=self.acsf_parameters['eta'],
                                                          zeta=self.acsf_parameters['zeta'])

        with tf.name_scope("Model_pred"):
            batch_energies_nn = self._model(batch_representation, batch_zs, element_weights, element_biases)
            batch_forces_nn = - tf.gradients(batch_energies_nn, batch_xyz)[0]
            batch_forces_nn = tf.identity(batch_forces_nn, name="Forces_nn")

    def _score_r2(self, x, y=None, classes=None, dy=None, dgdr=None):
        """
        Calculate the coefficient of determination (R^2).
        Larger values corresponds to a better prediction.

        :param x: either the cartesian coordinates or the indices to the samples
        :type x: either a numpy array of shape (n_samples, n_atoms, 3) or a numpy array of ints
        :param y: either the properties or None
        :type y: either a numpy array of shape (n_samples,) or None
        :param dy: either the gradients or None
        :type dy: either a numpy array of shape (n_samples, n_atoms, 3)
        :param classes: either the classes or None
        :type classes: either a numpy array of shape (n_samples, n_atoms) or None
        :param dg_dr: gradients of the representation with respect to the cartesian coordinates
        :type dg_dr: numpy array of shape (n_samples, n_atoms, n_features, n_atoms, 3)

        :return: average R^2 of the properties and the gradient
        :rtype: float
        """

        y_approved, dy_approved = self._check_score_input(x, y, dy)

        y_pred, dy_pred = self.predict(x, classes, dgdr)

        y_r2 = r2_score(y_approved, y_pred, sample_weight = None)
        dy_approved = np.reshape(dy_approved, (dy_approved.shape[0], dy_approved.shape[1]*dy_approved.shape[2]))
        dy_pred = np.reshape(dy_pred, (dy_pred.shape[0], dy_pred.shape[1] * dy_pred.shape[2]))
        dy_r2 = r2_score(dy_approved, dy_pred, sample_weight= None)
        r2 = (y_r2 + dy_r2)*0.5
        return r2

    def _score_mae(self, x, y=None, classes=None, dy=None, dgdr=None):
        """
        Calculate the mean absolute error.
        Smaller values corresponds to a better prediction.

        :param x: either the representations or the indices to the representations
        :type x: either a numpy array of shape (n_samples, n_atoms, n_features) or a numpy array of ints
        :param y: either the properties or None
        :type y: either a numpy array of shape (n_samples,) or None
        :param dy: either the gradients or None
        :type dy: either a numpy array of shape (n_samples, n_atoms, 3)
        :param classes: either the classes or None
        :type classes: either a numpy array of shape (n_samples, n_atoms) or None
        :param dg_dr: gradients of the representation with respect to the cartesian coordinates
        :type dg_dr: numpy array of shape (n_samples, n_atoms, n_features, n_atoms, 3)

        :param sample_weight: Weights of the samples. None indicates that that each sample has the same weight.
        :type sample_weight: array of shape (n_samples,)

        :return: Average Mean absolute error of the properties and the gradient
        :rtype: float
        """

        y_approved, dy_approved = self._check_score_input(x, y, dy)

        y_pred, dy_pred = self.predict(x, classes, dgdr)

        dy_approved = np.reshape(dy_approved, (dy_approved.shape[0], dy_approved.shape[1] * dy_approved.shape[2]))
        dy_pred = np.reshape(dy_pred, (dy_pred.shape[0], dy_pred.shape[1] * dy_pred.shape[2]))
        y_mae = (-1.0) * mean_absolute_error(y_approved, y_pred, sample_weight=None)
        dy_mae = (-1.0) * mean_absolute_error(dy_approved, dy_pred, sample_weight=None)
        mae = 0.5*y_mae + 0.5*dy_mae
        print("Warning! The mae is multiplied by -1 so that it can be minimised in Osprey!")
        return mae

    def _score_rmse(self, x, y=None, classes=None, dy=None, dgdr=None):
        """
        Calculate the root mean squared error.
        Smaller values corresponds to a better prediction.

        :param x: either the representations or the indices to the representations
        :type x: either a numpy array of shape (n_samples, n_atoms, n_features) or a numpy array of ints
        :param y: either the properties or None
        :type y: either a numpy array of shape (n_samples,) or None
        :param dy: either the gradients or None
        :type dy: either a numpy array of shape (n_samples, n_atoms, 3)
        :param classes: either the classes or None
        :type classes: either a numpy array of shape (n_samples, n_atoms) or None
        :param dg_dr: gradients of the representation with respect to the cartesian coordinates
        :type dg_dr: numpy array of shape (n_samples, n_atoms, n_features, n_atoms, 3)

        :return: Average root mean square error of the properties and the gradient
        :rtype: float
        """

        y_approved, dy_approved = self._check_score_input(x, y, dy)

        y_pred, dy_pred = self.predict(x, classes, dgdr)
        dy_approved = np.reshape(dy_approved, (dy_approved.shape[0], dy_approved.shape[1] * dy_approved.shape[2]))
        dy_pred = np.reshape(dy_pred, (dy_pred.shape[0], dy_pred.shape[1] * dy_pred.shape[2]))
        y_rmse = np.sqrt(mean_squared_error(y_approved, y_pred, sample_weight = None))
        dy_rmse = np.sqrt(mean_squared_error(dy_approved, dy_pred, sample_weight=None))
        rmse = 0.5*y_rmse + 0.5*dy_rmse
        return rmse

    def save_nn(self, save_dir="saved_model"):
        """
        This function saves the trained model to be used for later prediction.

        :param save_dir: directory in which to save the model
        :type save_dir: string
        :return: None
        """

        if self.session == None:
            raise InputError("Model needs to be fit before predictions can be made.")

        graph = tf.get_default_graph()

        with graph.as_default():
            g = graph.get_tensor_by_name("Data/Descriptors:0")
            dg_dr = graph.get_tensor_by_name("Data/dG_dr:0")
            zs = graph.get_tensor_by_name("Data/Classes:0")
            true_ene = graph.get_tensor_by_name("Data/Properties:0")
            true_forces = graph.get_tensor_by_name("Data/Forces:0")
            model = graph.get_tensor_by_name("Model/output:0")

            xyz = graph.get_tensor_by_name("Inputs_pred/xyz:0")
            classes = graph.get_tensor_by_name("Inputs_pred/Classes:0")
            ene_nn = graph.get_tensor_by_name("Model_pred/output:0")
            forces_nn = graph.get_tensor_by_name("Model_pred/Forces_nn:0")

        tf.saved_model.simple_save(self.session, export_dir=save_dir,
                                   inputs={"Data/Descriptors:0": g, "Data/dG_dr:0": dg_dr, "Data/Classes:0":zs,
                                           "Inputs_pred/xyz:0": xyz, "Inputs_pred/Classes:0": classes,
                                           "Data/Properties:0": true_ene, "Data/Forces:0": true_forces},
                                   outputs={"Model/output:0": model, "Model_pred/output:0": ene_nn,
                                            "Model_pred/Forces_nn:0":forces_nn})

    def load_nn(self, save_dir="saved_model"):
        """
        This function reloads a model for predictions.

        :param save_dir: the name of the directory where the model is saved.
        :type save_dir: string
        :return: None
        """

        self.session = tf.Session(graph=tf.get_default_graph())
        tf.saved_model.loader.load(self.session, [tf.saved_model.tag_constants.SERVING], save_dir)

        self.loaded_model = True
<|MERGE_RESOLUTION|>--- conflicted
+++ resolved
@@ -2431,13 +2431,7 @@
 
             self.training_cost.append(avg_cost/n_batches)
 
-<<<<<<< HEAD
-        self._build_model_from_xyz(self.n_atoms, element_weights, element_biases)
-
-    def _fit_from_loaded(self, x, y, dy, classes, dgdr):
-=======
     def _fit_from_loaded(self, x, y, dy, classes):
->>>>>>> 61fefce1
         """
        This function carries on fitting an atomic decomposed network to the data after it has been loaded.
 
