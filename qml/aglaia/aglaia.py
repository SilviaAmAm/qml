# MIT License
#
# Copyright (c) 2018 Silvia Amabilino, Lars Andersen Bratholm
#
# Permission is hereby granted, free of charge, to any person obtaining a copy
# of this software and associated documentation files (the "Software"), to deal
# in the Software without restriction, including without limitation the rights
# to use, copy, modify, merge, publish, distribute, sublicense, and/or sell
# copies of the Software, and to permit persons to whom the Software is
# furnished to do so, subject to the following conditions:
#
# The above copyright notice and this permission notice shall be included in all
# copies or substantial portions of the Software.
#
# THE SOFTWARE IS PROVIDED "AS IS", WITHOUT WARRANTY OF ANY KIND, EXPRESS OR
# IMPLIED, INCLUDING BUT NOT LIMITED TO THE WARRANTIES OF MERCHANTABILITY,
# FITNESS FOR A PARTICULAR PURPOSE AND NONINFRINGEMENT. IN NO EVENT SHALL THE
# AUTHORS OR COPYRIGHT HOLDERS BE LIABLE FOR ANY CLAIM, DAMAGES OR OTHER
# LIABILITY, WHETHER IN AN ACTION OF CONTRACT, TORT OR OTHERWISE, ARISING FROM,
# OUT OF OR IN CONNECTION WITH THE SOFTWARE OR THE USE OR OTHER DEALINGS IN THE
# SOFTWARE.

"""
Module containing the general neural network class and the child classes for the molecular and atomic neural networks.
"""

from __future__ import print_function
import os
import numpy as np
import tensorflow as tf
from sklearn.metrics import r2_score, mean_squared_error, mean_absolute_error
from sklearn.base import BaseEstimator
<<<<<<< HEAD
from qml.aglaia.symm_funct import generate_parkhill_acsf, generate_parkhill_acsf_single
from qml.aglaia.utils import InputError, ceil, is_positive_or_zero, is_positive_integer, is_positive, \
        is_bool, is_positive_integer_or_zero, is_string, is_positive_integer_array, is_array_like, is_none, \
=======
from .symm_funct import generate_parkhill_acsf
from ..utils.utils import InputError, ceil, is_positive_or_zero, is_positive_integer, is_positive, \
        is_bool, is_positive_integer_or_zero, is_string, is_positive_integer_array, is_array_like, \
>>>>>>> f77d0409
        check_global_representation, check_y, check_sizes, check_dy, check_classes, is_numeric_array, is_non_zero_integer, \
    is_positive_integer_or_zero_array, check_local_representation, check_dgdr

from qml.aglaia.tf_utils import TensorBoardLogger, partial_derivatives
from qml.representations import generate_acsf
from qml.aglaia.graceful_killer import GracefulKiller

try:
    from qml.data import Compound
    from qml import representations as qml_rep
except ImportError:
    raise ImportError("The module qml is required")

try:
    import tensorflow
except ImportError:
    raise ImportError("Tensorflow 1.8 is required to run neural networks.")

class _NN(BaseEstimator):

    """
    Parent class for training multi-layered neural networks on molecular or atomic properties via Tensorflow
    """

    def __init__(self, hidden_layer_sizes, l1_reg, l2_reg, batch_size, learning_rate,
                 iterations, tensorboard, store_frequency, tf_dtype, scoring_function,
                 activation_function, optimiser, beta1, beta2, epsilon,
                 rho, initial_accumulator_value, initial_gradient_squared_accumulator_value,
                 l1_regularization_strength,l2_regularization_strength, tensorboard_subdir):

        """
        :param hidden_layer_sizes: Number of hidden layers. The n'th element represents the number of neurons in the n'th
            hidden layer.
        :type hidden_layer_size: Tuple of integers
        :param l1_reg: L1-regularisation parameter for the neural network weights
        :type l1_reg: float
        :param l2_reg: L2-regularisation parameter for the neural network weights
        :type l2_reg: float
        :param batch_size: Size of minibatches for the ADAM optimizer. If set to 'auto' ``batch_size = min(200,n_samples)``
        :type batch_size: integer
        :param learning_rate: The learning rate in the numerical minimisation.
        :type learning_rate: float
        :param iterations: Total number of iterations that will be carried out during the training process.
        :type iterations: integer
        :param tf_dtype: Accuracy to use for floating point operations in tensorflow. 64 and 'float64' is recognised as tf.float64
            and similar for tf.float32 and tf.float16.
        :type tf_dtype: Tensorflow datatype
        :param scoring_function: Scoring function to use. Available choices are 'mae', 'rmse', 'r2'.
        :type scoring_function: string
        :param activation_function: Activation function to use in the neural network. Currently 'sigmoid', 'tanh', 'elu', 'softplus',
            'softsign', 'relu', 'relu6', 'crelu' and 'relu_x' is supported.
        :type activation_function: Tensorflow datatype
        :param beta1: parameter for AdamOptimizer
        :type beta1: float
        :param beta2: parameter for AdamOptimizer
        :type beta2: float
        :param epsilon: parameter for AdadeltaOptimizer
        :type epsilon: float
        :param rho: parameter for AdadeltaOptimizer
        :type rho: float
        :param initial_accumulator_value: parameter for AdagradOptimizer
        :type initial_accumulator_value: float
        :param initial_gradient_squared_accumulator_value: parameter for AdagradDAOptimizer
        :type initial_gradient_squared_accumulator_value: float
        :param l1_regularization_strength: parameter for AdagradDAOptimizer
        :type l1_regularization_strength: float
        :param l2_regularization_strength: parameter for AdagradDAOptimizer
        :type l2_regularization_strength: float
        :param tensorboard: Store summaries to tensorboard or not
        :type tensorboard: boolean
        :param store_frequency: How often to store summaries to tensorboard.
        :type store_frequency: integer
        :param tensorboard_subdir: Directory to store tensorboard data
        :type tensorboard_subdir: string
        """

        super(_NN,self).__init__()

        # Initialising the parameters
        self._set_hidden_layers_sizes(hidden_layer_sizes)
        self._set_l1_reg(l1_reg)
        self._set_l2_reg(l2_reg)
        self._set_batch_size(batch_size)
        self._set_learning_rate(learning_rate)
        self._set_iterations(iterations)
        self._set_tf_dtype(tf_dtype)
        self._set_scoring_function(scoring_function)
        self._set_tensorboard(tensorboard, store_frequency, tensorboard_subdir)
        self._set_activation_function(activation_function)

        # Placeholder variables
        self.n_features = None
        self.n_samples = None
        self.training_cost = []
        self.session = None

        # Setting the optimiser
        self._set_optimiser_param(beta1, beta2, epsilon, rho, initial_accumulator_value,
                                  initial_gradient_squared_accumulator_value, l1_regularization_strength,
                                  l2_regularization_strength)

        self.optimiser = self._set_optimiser_type(optimiser)

        # Placholder variables for data
        self.xyz = None
        self.compounds = None
        self.g = None
        self.properties = None
        self.gradients = None
        self.classes = None
        self.dg_dr = None
        self.elements = None
        self.element_pairs = None

        # To enable restart model
        self.loaded_model = False

        # To enable restart model
        self.loaded_model = False

    def _set_activation_function(self, activation_function):
        """
        This function sets which activation function will be used in the model.

        :param activation_function: name of the activation function to use
        :type activation_function: string or tf class
        :return: None
        """
        if activation_function in ['sigmoid', tf.nn.sigmoid]:
            self.activation_function = tf.nn.sigmoid
        elif activation_function in ['tanh', tf.nn.tanh]:
            self.activation_function = tf.nn.tanh
        elif activation_function in ['elu', tf.nn.elu]:
            self.activation_function = tf.nn.elu
        elif activation_function in ['softplus', tf.nn.softplus]:
            self.activation_function = tf.nn.softplus
        elif activation_function in ['softsign', tf.nn.softsign]:
            self.activation_function = tf.nn.softsign
        elif activation_function in ['relu', tf.nn.relu]:
            self.activation_function = tf.nn.relu
        elif activation_function in ['relu6', tf.nn.relu6]:
            self.activation_function = tf.nn.relu6
        elif activation_function in ['crelu', tf.nn.crelu]:
            self.activation_function = tf.nn.crelu
        elif activation_function in ['relu_x', tf.nn.relu_x]:
            self.activation_function = tf.nn.relu_x
        else:
            raise InputError("Unknown activation function. Got %s" % str(activation_function))

    def _set_l1_reg(self, l1_reg):
        """
        This function sets the value of the l1 regularisation that will be used on the weights in the model.

        :param l1_reg: l1 regularisation on the weights
        :type l1_reg: float
        :return: None
        """
        if not is_positive_or_zero(l1_reg):
            raise InputError("Expected positive float value for variable 'l1_reg'. Got %s" % str(l1_reg))
        self.l1_reg = l1_reg

    def _set_l2_reg(self, l2_reg):
        """
         This function sets the value of the l2 regularisation that will be used on the weights in the model.

         :param l2_reg: l2 regularisation on the weights
         :type l2_reg: float
         :return: None
         """
        if not is_positive_or_zero(l2_reg):
            raise InputError("Expected positive float value for variable 'l2_reg'. Got %s" % str(l2_reg))
        self.l2_reg = l2_reg

    def _set_batch_size(self, batch_size):
        """
        This function sets the value of the batch size. The value of the batch size will be checked again once the data
        set is available, to make sure that it is sensible. This will be done by the function _get_batch_size.

        :param batch_size: size of the batch size.
        :type batch_size: float
        :return: None
        """
        if batch_size != "auto":
            if not is_positive_integer(batch_size):
                raise InputError("Expected 'batch_size' to be a positive integer. Got %s" % str(batch_size))
            elif batch_size == 1:
                raise InputError("batch_size must be larger than 1. Got %s" % str(batch_size))
            self.batch_size = int(batch_size)
        else:
            self.batch_size = batch_size

    def _set_learning_rate(self, learning_rate):
        """
        This function sets the value of the learning that will be used by the optimiser.

        :param learning_rate: step size in the optimisation algorithms
        :type l1_reg: float
        :return: None
        """
        if not is_positive(learning_rate):
            raise InputError("Expected positive float value for variable learning_rate. Got %s" % str(learning_rate))
        self.learning_rate = float(learning_rate)

    def _set_iterations(self, iterations):
        """
        This function sets the number of iterations that will be carried out by the optimiser.

        :param iterations: number of iterations
        :type l1_reg: int
        :return: None
        """
        if not is_positive_integer(iterations):
            raise InputError("Expected positive integer value for variable iterations. Got %s" % str(iterations))
        self.iterations = int(iterations)

    # TODO check that the estimators actually use this
    def _set_tf_dtype(self, tf_dtype):
        """
        This sets what data type will be used in the model.

        :param tf_dtype: data type
        :type tf_dtype: string or tensorflow class or int
        :return: None
        """
        # 2 == tf.float64 and 1 == tf.float32 for some reason
        # np.float64 recognised as tf.float64 as well
        if tf_dtype in ['64', 64, 'float64', tf.float64]:
            self.tf_dtype = tf.float64
        elif tf_dtype in ['32', 32, 'float32', tf.float32]:
            self.tf_dtype = tf.float32
        elif tf_dtype in ['16', 16, 'float16', tf.float16]:
            self.tf_dtype = tf.float16
        else:
            raise InputError("Unknown tensorflow data type. Got %s" % str(tf_dtype))

    def _set_optimiser_param(self, beta1, beta2, epsilon, rho, initial_accumulator_value, initial_gradient_squared_accumulator_value,
                             l1_regularization_strength, l2_regularization_strength):
        """
        This function sets all the parameters that are required by all the optimiser functions. In the end, only the parameters
        for the optimiser chosen will be used.

        :param beta1: parameter for AdamOptimizer
        :type beta1: float
        :param beta2: parameter for AdamOptimizer
        :type beta2: float
        :param epsilon: parameter for AdadeltaOptimizer
        :type epsilon: float
        :param rho: parameter for AdadeltaOptimizer
        :type rho: float
        :param initial_accumulator_value: parameter for AdagradOptimizer
        :type initial_accumulator_value: float
        :param initial_gradient_squared_accumulator_value: parameter for AdagradDAOptimizer
        :type initial_gradient_squared_accumulator_value: float
        :param l1_regularization_strength: parameter for AdagradDAOptimizer
        :type l1_regularization_strength: float
        :param l2_regularization_strength: parameter for AdagradDAOptimizer
        :type l2_regularization_strength: float
        :return: None
        """
        if not is_positive(beta1) and not is_positive(beta2):
            raise InputError("Expected positive float values for variable beta1 and beta2. Got %s and %s." % (str(beta1),str(beta2)))
        self.beta1 = float(beta1)
        self.beta2 = float(beta2)

        if not is_positive(epsilon):
            raise InputError("Expected positive float value for variable epsilon. Got %s" % str(epsilon))
        self.epsilon = float(epsilon)

        if not is_positive(rho):
            raise InputError("Expected positive float value for variable rho. Got %s" % str(rho))
        self.rho = float(rho)

        if not is_positive(initial_accumulator_value) and not is_positive(initial_gradient_squared_accumulator_value):
            raise InputError("Expected positive float value for accumulator values. Got %s and %s" %
                             (str(initial_accumulator_value), str(initial_gradient_squared_accumulator_value)))
        self.initial_accumulator_value = float(initial_accumulator_value)
        self.initial_gradient_squared_accumulator_value = float(initial_gradient_squared_accumulator_value)

        if not is_positive_or_zero(l1_regularization_strength) and not is_positive_or_zero(l2_regularization_strength):
            raise InputError("Expected positive or zero float value for regularisation variables. Got %s and %s" %
                             (str(l1_regularization_strength), str(l2_regularization_strength)))
        self.l1_regularization_strength = float(l1_regularization_strength)
        self.l2_regularization_strength = float(l2_regularization_strength)

    def _set_optimiser_type(self, optimiser):
        """
        This function sets which numerical optimisation algorithm will be used for training.

        :param optimiser: Optimiser
        :type optimiser: string or tf class
        :return: tf optimiser to use
        :rtype: tf class
        """
        self.AdagradDA = False
        if optimiser in ['AdamOptimizer', tf.train.AdamOptimizer]:
            optimiser_type = tf.train.AdamOptimizer
        elif optimiser in ['AdadeltaOptimizer', tf.train.AdadeltaOptimizer]:
            optimiser_type = tf.train.AdadeltaOptimizer
        elif optimiser in ['AdagradOptimizer', tf.train.AdagradOptimizer]:
            optimiser_type = tf.train.AdagradOptimizer
        elif optimiser in ['AdagradDAOptimizer', tf.train.AdagradDAOptimizer]:
            optimiser_type = tf.train.AdagradDAOptimizer
            self.AdagradDA = True
        elif optimiser in ['GradientDescentOptimizer', tf.train.GradientDescentOptimizer]:
            optimiser_type = tf.train.GradientDescentOptimizer
        else:
            raise InputError("Unknown optimiser. Got %s" % str(optimiser))

        return optimiser_type

    def _set_optimiser(self):
        """
        This function instantiates an object from the optimiser class that has been selected by the user. It also sets
        the parameters for the optimiser.

        :return: Optimiser with set parameters
        :rtype: object of tf optimiser class
        """
        self.AdagradDA = False
        if self.optimiser in ['AdamOptimizer', tf.train.AdamOptimizer]:
            optimiser_obj = tf.train.AdamOptimizer(learning_rate=self.learning_rate, beta1=self.beta1, beta2=self.beta2,
                                                    epsilon=self.epsilon)
        elif self.optimiser in ['AdadeltaOptimizer', tf.train.AdadeltaOptimizer]:
             optimiser_obj = tf.train.AdadeltaOptimizer(learning_rate=self.learning_rate, rho=self.rho, epsilon=self.epsilon)
        elif self.optimiser in ['AdagradOptimizer', tf.train.AdagradOptimizer]:
             optimiser_obj = tf.train.AdagradOptimizer(learning_rate=self.learning_rate,
                                                       initial_accumulator_value=self.initial_accumulator_value)
        elif self.optimiser in ['AdagradDAOptimizer', tf.train.AdagradDAOptimizer]:
            self.global_step = tf.placeholder(dtype=tf.int64)
            optimiser_obj = tf.train.AdagradDAOptimizer(learning_rate=self.learning_rate, global_step=self.global_step,
                                                         initial_gradient_squared_accumulator_value=self.initial_gradient_squared_accumulator_value,
                                                         l1_regularization_strength=self.l1_regularization_strength,
                                                         l2_regularization_strength=self.l2_regularization_strength)
            self.AdagradDA = True
        elif self.optimiser in ['GradientDescentOptimizer', tf.train.GradientDescentOptimizer]:
            optimiser_obj = tf.train.GradientDescentOptimizer(learning_rate=self.learning_rate)
        else:
            raise InputError("Unknown optimiser class. Got %s" % str(self.optimiser))

        return optimiser_obj

    def _set_scoring_function(self, scoring_function):
        """
        This function sets which scoring metrics to use when scoring the results.

        :param scoring_function: name of the scoring function to use
        :type scoring_function: string
        :return: None
        """
        if not is_string(scoring_function):
            raise InputError("Expected a string for variable 'scoring_function'. Got %s" % str(scoring_function))
        if scoring_function.lower() not in ['mae', 'rmse', 'r2']:
            raise InputError("Available scoring functions are 'mae', 'rmse', 'r2'. Got %s" % str(scoring_function))

        self.scoring_function = scoring_function

    def _set_hidden_layers_sizes(self, hidden_layer_sizes):
        """
        This function sets the number of hidden layers and the number of neurons in each hidden layer. The length of the
        tuple tells the number of hidden layers (n_hidden_layers) while each element of the tuple specifies the number
        of hidden neurons in that layer.

        :param hidden_layer_sizes: number of hidden layers and hidden neurons.
        :type hidden_layer_sizes: tuple of length n_hidden_layer
        :return: None
        """
        try:
            iterator = iter(hidden_layer_sizes)
        except TypeError:
            raise InputError("'hidden_layer_sizes' must be a tuple of positive integers. Got a non-iterable object.")

        if None in hidden_layer_sizes:
            raise InputError("'hidden_layer_sizes' must be a tuple of positive integers. Got None elements")
        if not is_positive_integer_array(hidden_layer_sizes):
            raise InputError("'hidden_layer_sizes' must be a tuple of positive integers")

        self.hidden_layer_sizes = np.asarray(hidden_layer_sizes, dtype = int)

    def _set_tensorboard(self, tensorboard, store_frequency, tensorboard_subdir):
        """
        This function prepares all the things needed to use tensorboard when training the estimator.

        :param tensorboard: whether to use tensorboard or not
        :type tensorboard: boolean
        :param store_frequency: Every how many steps to save data to tensorboard
        :type store_frequency: int
        :param tensorboard_subdir: directory where to save the tensorboard data
        :type tensorboard_subdir: string
        :return: None
        """

        if not is_bool(tensorboard):
            raise InputError("Expected boolean value for variable tensorboard. Got %s" % str(tensorboard))
        self.tensorboard = bool(tensorboard)

        if not self.tensorboard:
            return

        if not is_string(tensorboard_subdir):
            raise InputError('Expected string value for variable tensorboard_subdir. Got %s' % str(tensorboard_subdir))

        # This line is needed for when the estimator is cloned
        self.tensorboard_subdir = tensorboard_subdir
        self.store_frequency = store_frequency

        # TensorBoardLogger will handle all tensorboard related things
        self.tensorboard_logger_training = TensorBoardLogger(tensorboard_subdir + '/training')
        self.tensorboard_subdir_training = tensorboard_subdir + '/training'

        self.tensorboard_logger_representation = TensorBoardLogger(tensorboard_subdir + '/representation')
        self.tensorboard_subdir_representation = tensorboard_subdir + '/representation'

        if not is_positive_integer(store_frequency):
            raise InputError("Expected positive integer value for variable store_frequency. Got %s" % str(store_frequency))

        if store_frequency > self.iterations:
            print("Only storing final iteration for tensorboard")
            self.tensorboard_logger_training.set_store_frequency(self.iterations)
        else:
            self.tensorboard_logger_training.set_store_frequency(store_frequency)

    def _init_weight(self, n1, n2, name):
        """
        This function generates a the matrix of weights to go from layer l to the next layer l+1. It initialises the
        weights from a truncated normal distribution where the standard deviation is 1/sqrt(n2) and the mean is zero.

        :param n1: size of the layer l+1
        :type n1: int
        :param n2: size of the layer l
        :type n2: int
        :param name: name to give to the tensor of weights to make tensorboard clear
        :type name: string

        :return: weights to go from layer l to layer l+1
        :rtype: tf tensor of shape (n1, n2)
        """

        w = tf.Variable(tf.truncated_normal([n1,n2], stddev = 1.0 / np.sqrt(n2), dtype = self.tf_dtype),
                dtype = self.tf_dtype, name = name)

        return w

    def _init_bias(self, n, name):
        """
        This function initialises the biases to go from layer l to layer l+1.

        :param n: size of the layer l+1
        :type n: int
        :param name: name to give to the tensor of biases to make tensorboard clear
        :type name: string
        :return: biases
        :rtype: tf tensor of shape (n, 1)
        """

        b = tf.Variable(tf.zeros([n], dtype = self.tf_dtype), name=name, dtype = self.tf_dtype)

        return b

    def _generate_weights(self, n_out):
        """
        Generates the weights and the biases, by looking at the size of the hidden layers,
        the number of features in the representation and the number of outputs. The weights are initialised from
        a zero centered normal distribution with precision :math:`\\tau = a_{m}`, where :math:`a_{m}` is the number
        of incoming connections to a neuron. Weights larger than two standard deviations from the mean is
        redrawn.

        :param n_out: Number of outputs
        :type n_out: integer
        :return: tuple of weights and biases, each being of length (n_hidden_layers + 1)
        :rtype: tuple
        """

        weights = []
        biases = []

        # Weights from input layer to first hidden layer
        weights.append(self._init_weight(self.hidden_layer_sizes[0], self.n_features, 'weight_in'))
        biases.append(self._init_bias(self.hidden_layer_sizes[0], 'bias_in'))

        # Weights from one hidden layer to the next
        for i in range(1, self.hidden_layer_sizes.size):
            weights.append(self._init_weight(self.hidden_layer_sizes[i], self.hidden_layer_sizes[i-1], 'weight_hidden_%d' %i))
            biases.append(self._init_bias(self.hidden_layer_sizes[i], 'bias_hidden_%d' % i))

        # Weights from last hidden layer to output layer
        weights.append(self._init_weight(n_out, self.hidden_layer_sizes[-1], 'weight_out'))
        biases.append(self._init_bias(n_out, 'bias_out'))

        return weights, biases

    def _l2_loss(self, weights):
        """
        Creates the expression for L2-regularisation on the weights

        :param weights: tensorflow tensors representing the weights
        :type weights: list of tf tensors
        :return: tensorflow scalar representing the regularisation contribution to the cost function
        :rtype: tf.float32
        """

        reg_term = tf.zeros([], name="l2_loss")

        for i in range(self.hidden_layer_sizes.size):
            reg_term += tf.reduce_sum(tf.square(weights[i]))

        return self.l2_reg * reg_term

    def _l1_loss(self, weights):
        """
        Creates the expression for L1-regularisation on the weights

        :param weights: tensorflow tensors representing the weights
        :type weights: list of tf tensors
        :return: tensorflow scalar representing the regularisation contribution to the cost function
        :rtype: tf.float32
        """

        reg_term = tf.zeros([], name="l1_loss")

        for i in range(self.hidden_layer_sizes.size):
            reg_term += tf.reduce_sum(tf.abs(weights[i]))

        return self.l1_reg * reg_term

    def _get_batch_size(self):
        """
        Determines the actual batch size. If set to auto, the batch size will be set to 100.
        If the batch size is larger than the number of samples, it is truncated and a warning
        is printed.

        Furthermore the returned batch size will be slightly modified from the user input if
        the last batch would be tiny compared to the rest.

        :return: Batch size
        :rtype: int
        """

        if self.batch_size == 'auto':
            batch_size = min(100, self.n_samples)
        else:
            if self.batch_size > self.n_samples:
                print("Warning: batch_size larger than sample size. It is going to be clipped")
                return min(self.n_samples, self.batch_size)
            else:
                batch_size = self.batch_size

        # see if the batch size can be modified slightly to make sure the last batch is similar in size
        # to the rest of the batches
        # This is always less that the requested batch size, so no memory issues should arise
        better_batch_size = ceil(self.n_samples, ceil(self.n_samples, batch_size))

        return better_batch_size

    def _set_slatm_parameters(self, params):
        """
        This function sets the parameters for the slatm representation.
        :param params: dictionary
        :return: None
        """

        self.representation_params = {'slatm_sigma1': 0.05, 'slatm_sigma2': 0.05, 'slatm_dgrid1': 0.03, 'slatm_dgrid2': 0.03,
                                 'slatm_rcut': 4.8, 'slatm_rpower': 6, 'slatm_alchemy': False}

        if params is not None:
            for key, value in params.items():
                if key in self.representation_params:
                    self.representation_params[key] = value

            self._check_slatm_values()

    def _set_acsf_parameters(self, params):
        """
        This function sets the parameters for the acsf representation.
        :param params: dictionary
        :return: None
        """

        self.acsf_parameters = {'rcut': 5.0, 'acut': 5.0, 'nRs2': 5, 'nRs3': 5, 'nTs': 5,
                                      'zeta': 220.127, 'eta': 30.8065}

        if params is not None:
            for key, value in params.items():
                if key in self.acsf_parameters:
                    self.acsf_parameters[key] = value

            self._check_acsf_values()

    def score(self, x, y=None, classes=None, dy=None, dgdr=None):
        """
        This function calls the appropriate function to score the model. One needs to pass a representation and some
        properties to it or alternatively if the compounds/representations and the properties are stored in the class one
        can pass indices.

        :param x: either the representations or the indices to the representations
        :type x: either a numpy array of shape (n_samples, n_features) or (n_samples, n_atoms, n_features) or a numpy array of ints
        :param y: either the properties or None
        :type y: either a numpy array of shape (n_samples,) or None
        :param dy: either the gradients of the properties or none
        :type dy: either a numpy array of shape (n_samples, n_atoms, 3) or None
        :param classes: either the classes to do the NN decomposition or None
        :type classes: either a numpy array of shape (n_samples, n_atoms) or None
        :param dg_dr: gradients of the representation with respect to the cartesian coordinates or None
        :type dg_dr: numpy array of shape (n_samples, n_atoms, n_features, n_atoms, 3)

        :return: score
        :rtype: float
        """
        return self._score(x, y, classes, dy, dgdr)

    def _score(self, x, y=None, classes=None, dy=None, dgdr=None):
        """
        This function calls the appropriate function to score the model. One needs to pass a representation and some
        properties to it or alternatively if the compounds/representations and the properties are stored in the class one
        can pass indices.

        :param x: either the representations or the indices to the representations
        :type x: either a numpy array of shape (n_samples, n_features) or (n_samples, n_atoms, n_features) or a numpy array of ints
        :param y: either the properties or None
        :type y: either a numpy array of shape (n_samples,) or None
        :param dy: either the gradients of the properties or none
        :type dy: either a numpy array of shape (n_samples, n_atoms, 3) or None
        :param classes: either the classes to do the NN decomposition or None
        :type classes: either a numpy array of shape (n_samples, n_atoms) or None
        :param dg_dr: gradients of the representation with respect to the cartesian coordinates or None
        :type dg_dr: numpy array of shape (n_samples, n_atoms, n_features, n_atoms, 3)

        :return: score
        :rtype: float
        """
        if self.scoring_function == 'mae':
            return self._score_mae(x, y, classes, dy, dgdr)
        if self.scoring_function == 'rmse':
            return self._score_rmse(x, y, classes, dy, dgdr)
        if self.scoring_function == 'r2':
            return self._score_r2(x, y, classes, dy, dgdr)

    def generate_compounds(self, filenames):
        """
        Creates QML compounds. Needs to be called before fitting.

        :param filenames: path of xyz-files
        :type filenames: list
        """

        # Check that the number of properties match the number of compounds if the properties have already been set
        if self.properties is None:
            pass
        else:
            if self.properties.size == len(filenames):
                pass
            else:
                raise InputError("Number of properties (%d) does not match number of compounds (%d)"
                                 % (self.properties.size, len(filenames)))

        self.compounds = np.empty(len(filenames), dtype=object)
        for i, filename in enumerate(filenames):
            self.compounds[i] = Compound(filename)

    def generate_compounds_from_xyz(self, xyz, zs):
        """
        Creates QML compounds. It initialises them from xyz and zs arrays rather than *.xyz files.
        :param xyz: cartesian coordintes
        :type xyz: numpy array of shape (n_atoms, 3)
        :param zs: nuclear charges
        :type zs: numpy array of shape (n_atoms, )
        :return: None
        """

        self.compounds = np.empty(xyz.shape[0], dtype=object)
        elements = {6:'C', 7:'N', 1:'H'}

        for i in range(xyz.shape[0]):
            a_compound = Compound()
            a_compound.use_xyz_zs_array(xyz[i], zs[i])
            self.compounds[i] = a_compound

    def generate_representation(self, xyz=None, classes=None, method="fortran"):
        """
        This function can generate representations either from the data contained in the compounds or from xyz data passed
        through the argument. If the Compounds have already being set and xyz data is given, it complains.

        :param xyz: cartesian coordinates
        :type xyz: numpy array of shape (n_samples, n_atoms, 3)
        :param classes: The classes to do the atomic decomposition of the networks (most commonly nuclear charges)
        :type classes: numpy array of shape (n_samples, n_atoms)
        :param method: for ARMP_G there are 2 ways of generating the descriptor, one with fortran and one with tf. This flag enables to chose
        :type method: string
        :return: None
        """

<<<<<<< HEAD
        # TODO need to add a way of just setting XYZ
        if is_none(self.compounds) and is_none(xyz) and is_none(classes):
            raise InputError("QML compounds need to be created in advance or Cartesian coordinates need to be passed in "
                             "order to generate the representation.")

        if not is_none(self.g):
=======
        if self.compounds is None and xyz is None and classes is None:
            raise InputError("QML compounds need to be created in advance or Cartesian coordinates need to be passed in "
                             "order to generate the representation.")

        if self.representation is not None:
>>>>>>> f77d0409
            raise InputError("The representations have already been set!")

        if self.compounds is None:

            self.g, self.classes = self._generate_representations_from_data(xyz, classes, method)

        elif xyz is None:
            # Make representations from compounds

            self.g, self.classes = self._generate_representations_from_compounds()
        else:
            raise InputError("Compounds have already been set but new xyz data is being passed.")

    def set_properties(self, properties):
        """
        Set properties. Needed to be called before fitting.

        :param y: array of properties of size (nsamples,)
        :type y: array
        """
        if properties is None:
            raise InputError("Properties cannot be set to none.")
        else:
            if is_numeric_array(properties) and np.asarray(properties).ndim == 1:
                self.properties = np.asarray(properties)
            else:
                raise InputError(
                    'Variable "properties" expected to be array like of dimension 1. Got %s' % str(properties))

    def set_xyz(self, xyz):

        if is_none(xyz):
            raise InputError("The cartesian coordinates cannot be set to none.")
        else:
            if is_numeric_array(xyz) and np.asarray(xyz).ndim == 3:
                self.xyz = np.asarray(xyz)
            else:
                raise InputError(
                    'Variable "xyz" expected to be array like of dimension 3. Got %s' % str(xyz.shape))

    def set_representations(self, representations):
        """
        This function takes representations as input and stores them inside the class.

        :param representations: global or local representations
        :type representations: numpy array of shape (n_samples, n_features) or (n_samples, n_atoms, n_features)
        """

<<<<<<< HEAD
        if not is_none(self.g):
=======
        if self.representation is not None:
>>>>>>> f77d0409
            raise InputError("The representations have already been set!")

        if representations is None:
            raise InputError("Descriptor cannot be set to none.")
        else:
            if is_numeric_array(representations):
                self._set_representation(representations)
            else:
                raise InputError('Variable "representation" expected to be array like.')

    def set_gradients(self, gradients):
        """
        This function enables to set the gradient information.

        :param gradients: The gradients of the properties with respect to the input. For example, forces.
        :type gradients: numpy array (for example, numpy array of shape (n_samples, n_atoms, 3))
        :return: None
        """

        if gradients is None:
            raise InputError("Gradients cannot be set to none.")
        else:
            if is_numeric_array(gradients):
                if len(np.asarray(gradients).shape) != 3 or np.asarray(gradients).shape[-1] != 3:
                    raise InputError("The gradients should be a three dimensional array with the last dimension equal to 3.")
                self.gradients = np.asarray(gradients)
            else:
                raise InputError('Variable "gradients" expected to be array like.')

    def set_classes(self, classes):
        """
        This function stores the classes to be used during training for local networks.

        :param classes: what class does each atom belong to.
        :type classes: numpy array of shape (n_samples, n_atoms) of ints
        :return: None
        """
        if classes is None:
            raise InputError("Classes cannot be set to none.")
        else:
            if is_positive_integer_or_zero_array(classes):
                self.classes = np.asarray(classes)
            else:
                raise InputError('Variable "classes" expected to be array like of positive integers.')

    def fit(self, x, y=None, classes=None, dy=None, dgdr=None):
        """
        This function calls the specific fit method of the child classes.

        :param x: either the representations or the indices to the representations
        :type x: either a numpy array of shape (n_samples, n_features) or (n_samples, n_atoms, n_features) or a numpy array of ints
        :param y: either the properties or None
        :type y: either a numpy array of shape (n_samples,) or None
        :param classes: either the classes to do the NN decomposition or None
        :type classes: either a numpy array of shape (n_samples, n_atoms) or None
        :param dy: either the gradients of the properties or none
        :type dy: either a numpy array of shape (n_samples, n_atoms, 3) or None
        :param dg_dr: gradients of the representation with respect to the cartesian coordinates or None
        :type dg_dr: numpy array of shape (n_samples, n_atoms, n_features, n_atoms, 3)

        :return: None
        """

        return self._fit(x, y, classes, dy, dgdr)

    def _check_slatm_values(self):
        """
        This function checks that the parameters passed to slatm make sense.
        :return: None
        """
        if not is_positive(self.representation_params['slatm_sigma1']):
            raise InputError("Expected positive float for variable 'slatm_sigma1'. Got %s." % str(self.representation_params['slatm_sigma1']))

        if not is_positive(self.representation_params['slatm_sigma2']):
            raise InputError("Expected positive float for variable 'slatm_sigma2'. Got %s." % str(self.representation_params['slatm_sigma2']))

        if not is_positive(self.representation_params['slatm_dgrid1']):
            raise InputError("Expected positive float for variable 'slatm_dgrid1'. Got %s." % str(self.representation_params['slatm_dgrid1']))

        if not is_positive(self.representation_params['slatm_dgrid2']):
            raise InputError("Expected positive float for variable 'slatm_dgrid2'. Got %s." % str(self.representation_params['slatm_dgrid2']))

        if not is_positive(self.representation_params['slatm_rcut']):
            raise InputError("Expected positive float for variable 'slatm_rcut'. Got %s." % str(self.representation_params['slatm_rcut']))

        if not is_non_zero_integer(self.representation_params['slatm_rpower']):
            raise InputError("Expected non-zero integer for variable 'slatm_rpower'. Got %s." % str(self.representation_params['slatm_rpower']))

        if not is_bool(self.representation_params['slatm_alchemy']):
            raise InputError("Expected boolean value for variable 'slatm_alchemy'. Got %s." % str(self.representation_params['slatm_alchemy']))

    def _check_acsf_values(self):
        """
        This function checks that the user input parameters to acsf make sense.
        :return: None
        """

        if not is_positive(self.acsf_parameters['rcut']):
            raise InputError(
                "Expected positive float for variable 'rcut'. Got %s." % str(self.acsf_parameters['rcut']))

        if not is_positive(self.acsf_parameters['acut']):
            raise InputError(
                "Expected positive float for variable 'acut'. Got %s." % str(self.acsf_parameters['acut']))

        if not is_positive_integer(self.acsf_parameters['nRs2']):
            raise InputError("Expected positinve integer for 'nRs2. Got %s." % (self.acsf_parameters['nRs2']))

        if not is_positive_integer(self.acsf_parameters['nRs3']):
            raise InputError("Expected positinve integer for 'nRs3. Got %s." % (self.acsf_parameters['nRs3']))

        if not is_positive_integer(self.acsf_parameters['nTs']):
            raise InputError("Expected positinve integer for 'nTs. Got %s." % (self.acsf_parameters['nTs']))

        if is_numeric_array(self.acsf_parameters['eta']) or is_numeric_array(self.acsf_parameters['eta']):
            raise InputError("Expecting a scalar value for eta parameters.")

        if is_numeric_array(self.acsf_parameters['zeta']):
            raise InputError("Expecting a scalar value for zeta. Got %s." % (self.acsf_parameters['zeta']))

    def _get_msize(self, pad = 0):
        """
        Gets the maximum number of atoms in a single molecule. To support larger molecules
        an optional padding can be added by the ``pad`` variable.

        :param pad: Add an integer padding to the returned dictionary
        :type pad: integer

        :return: largest molecule with respect to number of atoms.
        :rtype: integer

        """

        if self.compounds.size == 0:
            raise RuntimeError("QML compounds have not been generated")
        if not is_positive_integer_or_zero(pad):
            raise InputError("Expected variable 'pad' to be a positive integer or zero. Got %s" % str(pad))

        nmax = max(mol.natoms for mol in self.compounds)

        return nmax + pad

    def _get_asize(self, pad = 0):
        """
        Gets the maximum occurrences of each element in a single molecule. To support larger molecules
        an optional padding can be added by the ``pad`` variable.

        :param pad: Add an integer padding to the returned dictionary
        :type pad: integer

        :return: dictionary of the maximum number of occurences of each element in a single molecule.
        :rtype: dictionary

        """

        if self.compounds.size == 0:
            raise RuntimeError("QML compounds have not been generated")
        if not is_positive_integer_or_zero(pad):
            raise InputError("Expected variable 'pad' to be a positive integer or zero. Got %s" % str(pad))

        asize = {}

        for mol in self.compounds:
            for key, value in mol.natypes.items():
                if key not in asize:
                    asize[key] = value + pad
                    continue
                asize[key] = max(asize[key], value + pad)

        return asize

    def _get_slatm_mbtypes(self, arr):
        """
        This function takes an array containing all the classes that are present in a data set and returns a list of all
        the unique classes present, all the possible pairs and triplets of classes.

        :param arr: classes for each atom in a data set
        :type arr: numpy array of shape (n_samples, n_atoms)
        :return: unique single, pair and triplets of classes
        :rtype: list of lists
        """

        return qml_rep.get_slatm_mbtypes(arr)

    def _get_xyz_from_compounds(self, indices):
        """
        This function takes some indices and returns the xyz of the compounds corresponding to those indices.

        :param indices: indices of the compounds to use for training
        :type indices: numpy array of ints of shape (n_samples, )
        :return: the xyz of the specified compounds
        :rtype: numpy array of shape (n_samples, n_atoms, 3)
        """

        xyzs = []
        zs = []
        max_n_atoms = 0

        for compound in self.compounds[indices]:
            xyzs.append(compound.coordinates)
            zs.append(compound.nuclear_charges)
            if len(compound.nuclear_charges) > max_n_atoms:
                max_n_atoms = len(compound.nuclear_charges)

        # Padding so that all the samples have the same shape
        n_samples = len(zs)
        for i in range(n_samples):
            current_n_atoms = len(zs[i])
            missing_n_atoms = max_n_atoms - current_n_atoms
            xyz_padding = np.zeros((missing_n_atoms, 3))
            xyzs[i] = np.concatenate((xyzs[i], xyz_padding))

        xyzs = np.asarray(xyzs, dtype=np.float32)

        return xyzs

    def _get_properties(self, indices):
        """
        This returns the properties that have been set through QML.

        :param indices: The indices of the properties to return
        :type indices: numpy array of ints of shape (n_samples, )
        :return: the properties of the compounds specified
        :rtype: numpy array of shape (n_samples, 1)
        """

        return np.atleast_2d(self.properties[indices]).T

    def _get_classes_from_compounds(self, indices):
        """
        This returns the classes that have been set through QML.

        :param indices: The indices of the properties to return
        :type indices: numpy array of ints of shape (n_samples, )
        :return: classes of the compounds specified
        :rtype: numpy array of shape (n_samples, n_atoms)
        """

        zs = []
        max_n_atoms = 0

        for compound in self.compounds[indices]:
            zs.append(compound.nuclear_charges)
            if len(compound.nuclear_charges) > max_n_atoms:
                max_n_atoms = len(compound.nuclear_charges)

        # Padding so that all the samples have the same shape
        n_samples = len(zs)
        for i in range(n_samples):
            current_n_atoms = len(zs[i])
            missing_n_atoms = max_n_atoms - current_n_atoms
            zs_padding = np.zeros(missing_n_atoms)
            zs[i] = np.concatenate((zs[i], zs_padding))

        return np.asarray(zs, dtype=np.float32)

    def predict(self, x, classes=None, dgdr=None):
        """
        This function calls the predict function for either ARMP or MRMP.

        :param x: representation or indices
        :type x: numpy array of shape (n_samples, n_features) or (n_samples, n_atoms, n_features) or an array of ints
        :param classes: the classes to use for atomic decomposition
        :type classes: numpy array of shape (n_sample, n_atoms)
        :param dg_dr: gradients of the representation with respect to the cartesian coordinates or None
        :type dg_dr: numpy array of shape (n_samples, n_atoms, n_features, n_atoms, 3)


        :return: predictions of the molecular properties.
        :rtype: numpy array of shape (n_samples,)
        """
        predictions = self._predict(x, classes, dgdr)

        if predictions.ndim > 1 and predictions.shape[1] == 1:
            return predictions.ravel()
        else:
            return predictions

### --------------------- ** Molecular representation - molecular properties network ** --------------------------------

class MRMP(_NN):
    """
    Neural network for either
    1) predicting global properties, such as energies, using molecular representations, or
    2) predicting local properties, such as chemical shieldings, using atomic representations.
    """

    def __init__(self, hidden_layer_sizes = (5,), l1_reg = 0.0, l2_reg = 0.0001, batch_size = 'auto', learning_rate = 0.001,
                 iterations = 500, tensorboard = False, store_frequency = 200, tf_dtype = tf.float32, scoring_function = 'mae',
                 activation_function = tf.sigmoid, optimiser = tf.train.AdamOptimizer, beta1 = 0.9, beta2 = 0.999, epsilon = 1e-08,
                 rho = 0.95, initial_accumulator_value = 0.1, initial_gradient_squared_accumulator_value = 0.1,
                 l1_regularization_strength = 0.0, l2_regularization_strength = 0.0,
                 tensorboard_subdir = os.getcwd() + '/tensorboard', representation_name='unsorted_coulomb_matrix', representation_params=None):
        """
        Descriptors is used as input to a single or multi layered feed-forward neural network with a single output.
        This class inherits from the _NN class and all inputs not unique to the NN class is passed to the _NN
        parent.

        """

        super(MRMP, self).__init__(hidden_layer_sizes, l1_reg, l2_reg, batch_size, learning_rate,
                 iterations, tensorboard, store_frequency, tf_dtype, scoring_function,
                 activation_function, optimiser, beta1, beta2, epsilon,
                 rho, initial_accumulator_value, initial_gradient_squared_accumulator_value,
                 l1_regularization_strength,l2_regularization_strength, tensorboard_subdir)

        self._initialise_representation(representation_name, representation_params)

    def _initialise_representation(self, representation, parameters):
        """
        This function sets the representation and the parameters of the representation.

        :param representation: the name of the representation
        :type representation: string
        :param parameters: all the parameters of the representation.
        :type parameters: dictionary
        :return: None
        """

        if not is_string(representation):
            raise InputError("Expected string for variable 'representation'. Got %s" % str(representation))
        if representation.lower() not in ['sorted_coulomb_matrix', 'unsorted_coulomb_matrix', 'bag_of_bonds', 'slatm']:
            raise InputError("Unknown representation %s" % representation)
        self.representation = representation.lower()

        if parameters is not None:
            if not type(parameters) is dict:
                raise InputError("The representation parameters passed should be either None or a dictionary.")

        if self.representation == 'slatm':

            self._set_slatm_parameters(parameters)

        else:

<<<<<<< HEAD
            if not is_none(parameters):
                raise InputError("The representation %s does not take any additional parameters." % (self.representation))
=======
            if parameters is not None:
                raise InputError("The representation %s does not take any additional parameters." % (self.representation_name))
>>>>>>> f77d0409

    def _set_representation(self, representation):
        """
        This function takes representations as input and stores them inside the class.

        :param representations: global representations
        :type representations: numpy array of shape (n_samples, n_features)
        return: None
        """

        if len(representation.shape) != 2:
            raise InputError("The representation should have a shape (n_samples, n_features). Got %s" % (str(representation.shape)))

        self.g = representation

    def _generate_representations_from_data(self, xyz, classes, method):
        """
        This function makes the representation from xyz data and nuclear charges.

        :param xyz: cartesian coordinates
        :type xyz: numpy array of shape (n_samples, n_atoms, 3)
        :param classes: classes for atomic decomposition
        :type classes: None
        :param method: What method to use
        :type method: string
        :return: numpy array of shape (n_samples, n_features) and None
        """
        # TODO implement
        raise InputError("Not implemented yet. Use compounds.")

    def _generate_representations_from_compounds(self):
        """
        This function generates the representations from the compounds.

        :return: the representation and None (in the ARMP class this would be the classes for atomic decomposition)
        :rtype: numpy array of shape (n_samples, n_features) and None
        """

        if self.compounds is None:
            raise InputError("This should never happen.")

        n_samples = len(self.compounds)

        if self.representation == 'unsorted_coulomb_matrix':

            nmax = self._get_msize()
            representation_size = (nmax*(nmax+1))//2
            x = np.empty((n_samples, representation_size), dtype=float)
            for i, mol in enumerate(self.compounds):
                mol.generate_coulomb_matrix(size = nmax, sorting = "unsorted")
                x[i] = mol.representation

        elif self.representation == 'sorted_coulomb_matrix':

            nmax = self._get_msize()
            representation_size = (nmax*(nmax+1))//2
            x = np.empty((n_samples, representation_size), dtype=float)
            for i, mol in enumerate(self.compounds):
                mol.generate_coulomb_matrix(size = nmax, sorting = "row-norm")
                x[i] = mol.representation

        elif self.representation == "bag_of_bonds":
            asize = self._get_asize()
            x = np.empty(n_samples, dtype=object)
            for i, mol in enumerate(self.compounds):
                mol.generate_bob(asize = asize)
                x[i] = mol.representation
            x = np.asarray(list(x), dtype=float)

        elif self.representation == "slatm":
            mbtypes = self._get_slatm_mbtypes([mol.nuclear_charges for mol in self.compounds])
            x = np.empty(n_samples, dtype=object)
            for i, mol in enumerate(self.compounds):
                mol.generate_slatm(mbtypes, local = False, sigmas = [self.representation_params['slatm_sigma1'],
                                                                     self.representation_params['slatm_sigma2']],
                                   dgrids = [self.representation_params['slatm_dgrid1'], self.representation_params['slatm_dgrid2']],
                                   rcut = self.representation_params['slatm_rcut'],
                                   alchemy = self.representation_params['slatm_alchemy'],
                                   rpower = self.representation_params['slatm_rpower'])
                x[i] = mol.representation
            x = np.asarray(list(x), dtype=float)

        else:

            raise InputError("This should never happen. Unrecognised representation. Got %s." % str(self.representation))

        return x, None

    #TODO upgrade so that this uses tf.Dataset like the ARMP class
    def _fit(self, x, y, classes, dy, dgdr):
        """
        This function fits a NON atomic decomposed network to the data.

        :param x: either the representations or the indices to the data points to use
        :type x: either a numpy array of shape (n_samples, n_features) or a numpy array of ints
        :param y: either the properties or None
        :type y: either a numpy array of shape (n_samples,) or None
        :param classes: None
        :type classes: None
        :param dy: None
        :type dy: None
        :param dg_dr: None
        :type dg_dr: None

        :return: None
        """

        x_approved, y_approved, dy_approved, classes_approved = self._check_inputs(x, y, classes, dy, dgdr)

        # Useful quantities
        self.n_features = x_approved.shape[1]
        self.n_samples = x_approved.shape[0]

        # Set the batch size
        batch_size = self._get_batch_size()

        tf.reset_default_graph()

        # Initial set up of the NN
        with tf.name_scope("Data"):
            tf_x = tf.placeholder(self.tf_dtype, [None, self.n_features], name="Descriptors")
            tf_y = tf.placeholder(self.tf_dtype, [None, 1], name="Properties")

        # Either initialise the weights and biases or restart training from wherever it was stopped
        with tf.name_scope("Weights"):
            weights, biases = self._generate_weights(n_out = 1)

            # Log weights for tensorboard
            if self.tensorboard:
                self.tensorboard_logger_training.write_weight_histogram(weights)

        with tf.name_scope("Model"):
            y_pred = self._model(tf_x, weights, biases)

        with tf.name_scope("Cost_func"):
            cost = self._cost(y_pred, tf_y, weights)

        if self.tensorboard:
            cost_summary = tf.summary.scalar('cost', cost)

        # optimizer = tf.train.AdamOptimizer(learning_rate=self.learning_rate).minimize(cost)
        optimiser = self._set_optimiser()
        optimisation_op = optimiser.minimize(cost)
        # Initialisation of the variables
        init = tf.global_variables_initializer()

        if self.tensorboard:
            self.tensorboard_logger_training.initialise()

        # This is the total number of batches in which the training set is divided
        n_batches = ceil(self.n_samples, batch_size)

        self.session = tf.Session()

        # Running the graph
        if self.tensorboard:
            self.tensorboard_logger_training.set_summary_writer(self.session)

        self.session.run(init)

        indices = np.arange(0,self.n_samples, 1)

        for i in range(self.iterations):
            # This will be used to calculate the average cost per iteration
            avg_cost = 0
            # Learning over the batches of data
            for j in range(n_batches):
                batch_x = x_approved[indices][j * batch_size:(j + 1) * batch_size]
                batch_y = y_approved[indices][j * batch_size:(j+1) * batch_size]
                if self.AdagradDA:
                    feed_dict = {tf_x: batch_x, tf_y: batch_y, self.global_step:i}
                    opt, c = self.session.run([optimisation_op, cost], feed_dict=feed_dict)
                else:
                    feed_dict = {tf_x: batch_x, tf_y: batch_y}
                    opt, c = self.session.run([optimisation_op, cost], feed_dict=feed_dict)
                avg_cost += c * batch_x.shape[0] / x_approved.shape[0]

                if self.tensorboard:
                    if i % self.tensorboard_logger_training.store_frequency == 0:
                        self.tensorboard_logger_training.write_summary(self.session, feed_dict, i, j)

            self.training_cost.append(avg_cost)

            # Shuffle the dataset at each iteration
            np.random.shuffle(indices)

    def _model(self, x, weights, biases):
        """
        Constructs the molecular neural network.

        :param x: representation
        :type x: tf.placeholder of shape (n_samples, n_features)
        :param weights: Weights used in the network.
        :type weights: list of tf.Variables of length hidden_layer_sizes.size + 1
        :param biases: Biases used in the network.
        :type biases: list of tf.Variables of length hidden_layer_sizes.size + 1
        :return: Output
        :rtype: tf.Variable of size (n_samples, n_targets)
        """

        # Calculate the activation of the first hidden layer
        z = tf.add(tf.matmul(x, tf.transpose(weights[0])), biases[0])
        h = self.activation_function(z)

        # Calculate the activation of the remaining hidden layers
        for i in range(self.hidden_layer_sizes.size - 1):
            z = tf.add(tf.matmul(h, tf.transpose(weights[i + 1])), biases[i + 1])
            h = self.activation_function(z)

        # Calculating the output of the last layer
        z = tf.add(tf.matmul(h, tf.transpose(weights[-1])), biases[-1], name="output")

        return z

    def _score_r2(self, x, y=None, classes=None, dy=None, dgdr=None):
        """
        Calculate the coefficient of determination (R^2).
        Larger values corresponds to a better prediction.

        :param x: either the representations or the indices to the representations
        :type x: either a numpy array of shape (n_samples, n_features) or a numpy array of ints
        :param y: either the properties or None
        :type y: either a numpy array of shape (n_samples,) or None
        :param dy: None
        :type dy: None
        :param classes: None
        :type classes: None
        :param dg_dr: None
        :type dg_dr: None

        :return: R^2
        :rtype: float
        """

        x_approved, y_approved, dy_approved, classes_approved = self._check_inputs(x, y, classes, dy, dgdr)

        y_pred = self.predict(x_approved)
        r2 = r2_score(y_approved, y_pred, sample_weight = None)
        return r2

    def _score_mae(self, x, y=None, classes=None, dy=None, dgdr=None):
        """
        Calculate the mean absolute error.
        Smaller values corresponds to a better prediction.

        :param x: either the representations or the indices to the representations
        :type x: either a numpy array of shape (n_samples, n_features) or a numpy array of ints
        :param y: either the properties or None
        :type y: either a numpy array of shape (n_samples,) or None
        :param dy: None
        :type dy: None
        :param classes: None
        :type classes: None
        :param dg_dr: None
        :type dg_dr: None

        :return: Mean absolute error
        :rtype: float

        """

        x_approved, y_approved, dy_approved, classes_approved = self._check_inputs(x, y, classes, dy, dgdr)

        y_pred = self.predict(x_approved)
        mae = (-1.0)*mean_absolute_error(y_approved, y_pred, sample_weight = None)
        print("Warning! The mae is multiplied by -1 so that it can be minimised in Osprey!")
        return mae

    def _score_rmse(self, x, y=None, classes=None, dy=None, dgdr=None):
        """
        Calculate the root mean squared error.
        Smaller values corresponds to a better prediction.

        :param x: either the representations or the indices to the representations
        :type x: either a numpy array of shape (n_samples, n_features) or a numpy array of ints
        :param y: either the properties or None
        :type y: either a numpy array of shape (n_samples,) or None
        :param dy: None
        :type dy: None
        :param classes: None
        :type classes: None
        :param dg_dr: None
        :type dg_dr: None

        :return: Mean absolute error
        :rtype: float

        """

        x_approved, y_approved, dy_approved, classes_approved = self._check_inputs(x, y, classes, dy, dgdr)

        y_pred = self.predict(x_approved)
        rmse = np.sqrt(mean_squared_error(y_approved, y_pred, sample_weight = None))
        return rmse

    def _check_inputs(self, x, y, classes, dy, dgdr):
        """
        This function checks whether x contains indices or data. If it contains indices, the data is extracted by the
        appropriate compound objects. Otherwise it checks what data is passed through the arguments.

        :param x: indices or data
        :type x: numpy array of ints of shape (n_samples,) or floats of shape (n_samples, n_atoms, 3)
        :param y: None or energies
        :type y: None or numpy array of floats of shape (n_samples,)
        :param dy: None
        :type dy: None
        :param classes: None
        :type classes: None
        :param dg_dr: None
        :type dg_dr: None

        :return: the approved x, y dy and classes
        :rtype: numpy array of shape (n_samples, n_features), (n_samples, 1), None, None
        """

        if not is_array_like(x):
            raise InputError("x should be an array either containing indices or data.")

<<<<<<< HEAD
        if not is_none(dy) and not is_none(classes) and not is_none(dgdr):
=======
        if dy is not None and classes is not None:
>>>>>>> f77d0409
            raise InputError("MRMP estimator cannot predict gradients and do atomic decomposition.")

        # Check if x is made up of indices or data
        if is_positive_integer_or_zero_array(x):

<<<<<<< HEAD
            if is_none(self.g):
                if is_none(self.compounds):
                    raise InputError("No representations or QML compounds have been set yet.")
                else:
                    self.g, _ = self._generate_representations_from_compounds()
            if is_none(self.properties):
=======
            if self.representation is None:
                if self.compounds is None:
                    raise InputError("No representations or QML compounds have been set yet.")
                else:
                    self.representation, _ = self._generate_representations_from_compounds()
            if self.properties is None:
>>>>>>> f77d0409
                raise InputError("The properties need to be set in advance.")

            approved_x = self.g[x]
            approved_y = self._get_properties(x)
            approved_dy = None
            approved_classes = None

            check_sizes(approved_x, approved_y, approved_dy, approved_classes)

        else:

            if y is None:
                raise InputError("y cannot be of None type.")

            approved_x = check_global_representation(x)
            approved_y = check_y(y)
            approved_dy = None
            approved_classes = None

            check_sizes(approved_x, approved_y, approved_dy, approved_classes)

        return approved_x, approved_y, approved_dy, approved_classes

    def _check_predict_input(self, x, classes, dgdr):
        """
        This function checks whether x contains indices or data. If it contains indices, the data is extracted by the
        appropriate compound objects. Otherwise it checks what data is passed through the arguments.

        :param x: indices or data
        :type x: numpy array of ints of shape (n_samples,) or floats of shape (n_samples, n_features)
        :param classes: None
        :type classes: None
        :param dg_dr: None
        :type dg_dr: None

        :return: the approved x and classes
        :rtype: numpy array of shape (n_samples, n_features), None
        """

        if not is_array_like(x):
            raise InputError("x should be an array either containing indices or data.")

        if classes is not None:
            raise InputError("MRMP estimator cannot do atomic decomposition.")

        if not is_none(dgdr):
            raise InputError("MRMP does not need gradients of the representation.")

        # Check if x is made up of indices or data
        if is_positive_integer_or_zero_array(x):

<<<<<<< HEAD
            if is_none(self.g):
                if is_none(self.compounds):
                    raise InputError("No representations or QML compounds have been set yet.")
                else:
                    self.g, _ = self._generate_representations_from_compounds()
            if is_none(self.properties):
=======
            if self.representation is None:
                if self.compounds is None:
                    raise InputError("No representations or QML compounds have been set yet.")
                else:
                    self.representation, _ = self._generate_representations_from_compounds()
            if self.properties is None:
>>>>>>> f77d0409
                raise InputError("The properties need to be set in advance.")

            approved_x = self.g[x]
            approved_classes = None

        else:

            approved_x = check_global_representation(x)
            approved_classes = None

        return approved_x, approved_classes

    def _cost(self, y_pred, y, weights):
        """
        Constructs the cost function

        :param y_pred: Predicted molecular properties
        :type y_pred: tf.Variable of size (n_samples, 1)
        :param y: True molecular properties
        :type y: tf.placeholder of shape (n_samples, 1)
        :param weights: Weights used in the network.
        :type weights: list of tf.Variables of length hidden_layer_sizes.size + 1
        :return: Cost
        :rtype: tf.Variable of size (1,)
        """

        err = tf.square(tf.subtract(y,y_pred))
        loss = tf.reduce_mean(err, name="loss")
        cost = loss
        if self.l2_reg >= 0:
            l2_loss = self._l2_loss(weights)
            cost = cost + l2_loss
        if self.l1_reg >= 0:
            l1_loss = self._l1_loss(weights)
            cost = cost + l1_loss

        return cost

    def _predict(self, x, classes, dgdr):
        """
        This function checks whether x contains indices or data. If it contains indices, the data is extracted by the
        appropriate compound objects. Otherwise it checks what data is passed through the arguments. Then, the data is
        used as input to the trained network to predict some properties.

        :param x: indices or data
        :type x: numpy array of ints of shape (n_samples,) or floats of shape (n_samples, n_features)
        :param classes: None
        :type classes: None
        :param dg_dr: None
        :type dg_dr: None

        :return: the predicted properties
        :rtype: numpy array of shape (n_samples,)
        """

        approved_x, approved_classes = self._check_predict_input(x, classes, dgdr)

        if self.session == None:
            raise InputError("Model needs to be fit before predictions can be made.")

        graph = tf.get_default_graph()

        with graph.as_default():
            tf_x = graph.get_tensor_by_name("Data/Descriptors:0")
            model = graph.get_tensor_by_name("Model/output:0")
            y_pred = self.session.run(model, feed_dict = {tf_x : approved_x})
            return y_pred

    # TODO these need to be checked if they still work
    def save_nn(self, save_dir="./saved_model"):
        """
        This function saves the model to be used for later prediction.

        :param save_dir: name of the directory to create to save the model
        :type save_dir: string
        :return: None
        """
        if self.session == None:
            raise InputError("Model needs to be fit before predictions can be made.")

        if not os.path.exists(save_dir):
            pass
        else:
            ii = 1
            while True:
                new_save_dir = save_dir + "_" + str(ii)
                if not os.path.exists(new_save_dir):
                    save_dir = new_save_dir
                    break

        graph = tf.get_default_graph()

        with graph.as_default():
            tf_x = graph.get_tensor_by_name("Data/Descriptors:0")
            model = graph.get_tensor_by_name("Model/output:0")

        tf.saved_model.simple_save(self.session, export_dir=save_dir,
                                   inputs={"Data/Descriptors:0": tf_x},
                                   outputs={"Model/output:0": model})

    def load_nn(self, save_dir="saved_model"):
        """
        This function reloads a model for predictions.
        :param save_dir: the name of the directory where the model is saved.
        :type save_dir: string
        :return: None
        """

        self.session = tf.Session(graph=tf.get_default_graph())
        tf.saved_model.loader.load(self.session, [tf.saved_model.tag_constants.SERVING], save_dir)

### --------------------- ** Atomic representation - molecular properties network ** -----------------------------------

class ARMP(_NN):
    """
    The ``ARMP`` class is used to build neural networks that take as an input atomic representations of molecules and
    output molecular properties such as the energies.
    """

    def __init__(self, hidden_layer_sizes = (5,), l1_reg = 0.0, l2_reg = 0.0001, batch_size = 'auto', learning_rate = 0.001,
                 iterations = 500, tensorboard = False, store_frequency = 200, tf_dtype = tf.float32, scoring_function = 'mae',
                 activation_function = tf.sigmoid, optimiser = tf.train.AdamOptimizer, beta1 = 0.9, beta2 = 0.999, epsilon = 1e-08,
                 rho = 0.95, initial_accumulator_value = 0.1, initial_gradient_squared_accumulator_value = 0.1,
                 l1_regularization_strength = 0.0, l2_regularization_strength = 0.0,
                 tensorboard_subdir = os.getcwd() + '/tensorboard', representation_name='acsf', representation_params=None):
        """
        To see what parameters are required, look at the description of the _NN class init.
        This class inherits from the _NN class and all inputs not unique to the ARMP class are passed to the _NN
        parent.
        """

        super(ARMP, self).__init__(hidden_layer_sizes, l1_reg, l2_reg, batch_size, learning_rate,
                 iterations, tensorboard, store_frequency, tf_dtype, scoring_function,
                 activation_function, optimiser, beta1, beta2, epsilon,
                 rho, initial_accumulator_value, initial_gradient_squared_accumulator_value,
                 l1_regularization_strength,l2_regularization_strength, tensorboard_subdir)

        self._initialise_representation(representation_name, representation_params)

    def _initialise_representation(self, representation, parameters):
        """
        This function sets the representation and the parameters of the representation.

        :param representation: the name of the representation
        :type representation: string
        :param parameters: all the parameters of the representation.
        :type parameters: dictionary
        :return: None
        """

        if not is_string(representation):
            raise InputError("Expected string for variable 'representation'. Got %s" % str(representation))
        if representation.lower() not in ['slatm', 'acsf']:
            raise InputError("Unknown representation %s" % representation)
        self.representation_name = representation.lower()

        if parameters is not None:
            if not type(parameters) is dict:
                raise InputError("The representation parameters passed should be either None or a dictionary.")
            self._check_representation_parameters(parameters)

        if self.representation_name == 'slatm':

            self._set_slatm_parameters(parameters)

        elif self.representation_name == 'acsf':

            self._set_acsf_parameters(parameters)

        else:

            if parameters is not None:
                raise InputError("The representation %s does not take any additional parameters." % (self.representation_name))

    def _set_representation(self, g):

        if len(g.shape) != 3:
            raise InputError(
                "The representation should have a shape (n_samples, n_atoms, n_features). Got %s" % (str(g.shape)))

        self.g = g

    def _generate_representations_from_data(self, xyz, classes, method):
        """
        This function generates the representations from xyz data

        :param xyz: the cartesian coordinates
        :type xyz: numpy array of shape (n_samples, n_atoms, 3)
        :param classes: classes to use for atomic decomposition
        :type classes: numpy array of shape (n_samples, n_atoms)
        :param method: What method to use
        :type method: string
        :return: representations and classes
        :rtype: numpy arrays of shape (n_samples, n_atoms, n_features) and (n_samples, n_atoms)
        """

        if method not in ['fortran', 'tf']:
            raise InputError("The method to generate the acsf can only be 'fortran' or 'tf'. Got %s." % (method))

        if isinstance(classes, type(None)):
            raise InputError("The classes need to be provided for the ARMP estimator.")
        else:
            if len(classes.shape) > 2 or np.all(xyz.shape[:2] != classes.shape):
                raise InputError("Classes should be a 2D array with shape matching the first 2 dimensions of the xyz data"
                                 ". Got shape %s" % (str(classes.shape)))

        representation = None

        if self.representation_name == 'slatm':
            # TODO implement
            raise InputError("Slatm from data has not been implemented yet. Use Compounds.")

        elif self.representation_name == 'acsf':
            if method == 'tf':
                representation = self._generate_acsf_from_data_tf(xyz, classes)
            else:
                representation = self._generate_acsf_from_data_fortran(xyz, classes)

        return representation, classes

    def _generate_acsf_from_data_tf(self, xyz, classes):
        """
        This function generates the acsf from the cartesian coordinates and the classes.

        :param xyz: cartesian coordinates
        :type xyz: numpy array of shape (n_samples, n_atoms, 3)
        :param classes: the classes to use for atomic decomposition
        :type classes: numpy array of shape (n_samples, n_atoms)
        :return: representation acsf
        :rtype: numpy array of shape (n_samples, n_atoms, n_features)
        """

        if 0 in classes:
            idx_zeros = np.where(classes == 0)[1]
            classes_for_elements = classes[:, :idx_zeros[0]]
        else:
            classes_for_elements = classes

        elements, element_pairs = self._get_elements_and_pairs(classes_for_elements)

        if self.tensorboard:
            self.tensorboard_logger_representation.initialise()

        n_samples = xyz.shape[0]
        max_n_atoms = xyz.shape[1]

        # Turning the quantities into tensors
        with tf.name_scope("Inputs"):
            zs_tf = tf.placeholder(shape=[n_samples, max_n_atoms], dtype=tf.int32, name="zs")
            xyz_tf = tf.placeholder(shape=[n_samples, max_n_atoms, 3], dtype=tf.float32, name="xyz")

            dataset = tf.data.Dataset.from_tensor_slices((xyz_tf, zs_tf))
            dataset = dataset.batch(20)
            iterator = tf.data.Iterator.from_structure(dataset.output_types, dataset.output_shapes)
            batch_xyz, batch_zs = iterator.get_next()

        representation = generate_parkhill_acsf(xyzs=batch_xyz, Zs=batch_zs, elements=elements, element_pairs=element_pairs,
                                            rcut=self.acsf_parameters['rcut'],
                                            acut=self.acsf_parameters['acut'],
                                            nRs2=self.acsf_parameters['nRs2'],
                                            nRs3=self.acsf_parameters['nRs3'],
                                            nTs=self.acsf_parameters['nTs'],
                                            eta=self.acsf_parameters['eta'],
                                            zeta=self.acsf_parameters['zeta'])

        sess = tf.Session()
        sess.run(tf.global_variables_initializer())
        sess.run(iterator.make_initializer(dataset), feed_dict={xyz_tf: xyz, zs_tf: classes})

        representation_slices = []

        if self.tensorboard:
            self.tensorboard_logger_representation.set_summary_writer(sess)

            batch_counter = 0
            while True:
                try:
                    representation_np = sess.run(representation, options=self.tensorboard_logger_representation.options,
                                             run_metadata=self.tensorboard_logger_representation.run_metadata)
                    self.tensorboard_logger_representation.write_metadata(batch_counter)
                    representation_slices.append(representation_np)
                    batch_counter += 1
                except tf.errors.OutOfRangeError:
                    print("Generated all the representations.")
                    break
        else:
            while True:
                try:
                    representation_np = sess.run(representation)
                    representation_slices.append(representation_np)
                except tf.errors.OutOfRangeError:
                    break

        representation_conc = np.concatenate(representation_slices, axis=0)

        sess.close()

        return representation_conc

    def _generate_acsf_from_data_fortran(self, xyz, classes):
        """
        This function uses fortran to generate the representation and the derivative of the representation with respect
        to the cartesian coordinates.
        :param xyz: cartesian coordinates
        :type xyz: numpy array of shape (n_samples, n_atoms, 3)
        :param classes: the atom types
        :type classes: numpy array of shape (n_samples, n_atoms)
        :return: representations and their derivatives wrt to xyz
        :rtype: numpy array of shape (n_samples, n_atoms, n_features) and (n_samples, n_atoms, n_features, n_atoms, 3)
        """

        initial_natoms = xyz.shape[1]

        elements, _ = self._get_elements_and_pairs(classes)

        representation = []

        for i in range(xyz.shape[0]):
            if 0 in classes[i]:
                idx_zeros = np.where(classes == 0)[1]
                mol_xyz = xyz[i, :idx_zeros[0], :]
                mol_classes = classes[i, :idx_zeros[0]]

                g = generate_acsf(coordinates=mol_xyz, elements=elements, gradients=False, nuclear_charges=mol_classes,
                                  rcut=self.acsf_parameters['rcut'],
                                  acut=self.acsf_parameters['acut'],
                                  nRs2=self.acsf_parameters['nRs2'],
                                  nRs3=self.acsf_parameters['nRs3'],
                                  nTs=self.acsf_parameters['nTs'],
                                  eta2=self.acsf_parameters['eta'],
                                  eta3=self.acsf_parameters['eta'],
                                  zeta=self.acsf_parameters['zeta'])

                padded_g = np.zeros((initial_natoms, g.shape[-1]))
                padded_g[:g.shape[0], :] = g

                representation.append(padded_g)

            else:

                g = generate_acsf(coordinates=xyz[i], elements=elements, gradients=False, nuclear_charges=classes[i],
                                  rcut=self.acsf_parameters['rcut'],
                                  acut=self.acsf_parameters['acut'],
                                  nRs2=self.acsf_parameters['nRs2'],
                                  nRs3=self.acsf_parameters['nRs3'],
                                  nTs=self.acsf_parameters['nTs'],
                                  eta2=self.acsf_parameters['eta'],
                                  eta3=self.acsf_parameters['eta'],
                                  zeta=self.acsf_parameters['zeta'])

                representation.append(g)

        return np.asarray(representation)

    def _generate_representations_from_compounds(self):
        """
        This function generates the representations from the compounds.
        :return: the representations and the classes
        :rtype: numpy array of shape (n_samples, n_atoms, n_features) and (n_samples, n_atoms)
        """

        if self.compounds is None:
            raise InputError("QML compounds needs to be created in advance")

        if self.representation_name == 'slatm':

            representations, classes = self._generate_slatm_from_compounds()

        elif self.representation_name == 'acsf':

            representations, classes = self._generate_acsf_from_compounds()

        else:
            raise InputError("This should never happen, unrecognised representation %s." % (self.representation_name))

        return representations, classes

    def _generate_acsf_from_compounds(self):
        """
        This function generates the atom centred symmetry functions.

        :return: representation acsf and classes
        :rtype: numpy array of shape (n_samples, n_atoms, n_features) and (n_samples, n_atoms)
        """

        # Obtaining the xyz and the nuclear charges
        xyzs = []
        zs = []
        max_n_atoms = 0

        for compound in self.compounds:
            xyzs.append(compound.coordinates)
            zs.append(compound.nuclear_charges)
            if len(compound.nuclear_charges) > max_n_atoms:
                max_n_atoms = len(compound.nuclear_charges)

        elements, element_pairs = self._get_elements_and_pairs(zs)

        # Padding so that all the samples have the same shape
        n_samples = len(zs)
        for i in range(n_samples):
            current_n_atoms = len(zs[i])
            missing_n_atoms = max_n_atoms - current_n_atoms
            zs_padding = np.zeros(missing_n_atoms)
            zs[i] = np.concatenate((zs[i], zs_padding))
            xyz_padding = np.zeros((missing_n_atoms, 3))
            xyzs[i] = np.concatenate((xyzs[i], xyz_padding))

        zs = np.asarray(zs, dtype=np.int32)
        xyzs = np.asarray(xyzs, dtype=np.float32)

        if self.tensorboard:
            self.tensorboard_logger_representation.initialise()
            # run_metadata = tf.RunMetadata()
            # options = tf.RunOptions(trace_level=tf.RunOptions.FULL_TRACE)

        # Turning the quantities into tensors
        with tf.name_scope("Inputs"):
            zs_tf = tf.placeholder(shape=[n_samples, max_n_atoms], dtype=tf.int32, name="zs")
            xyz_tf = tf.placeholder(shape=[n_samples, max_n_atoms, 3], dtype=tf.float32, name="xyz")

            dataset = tf.data.Dataset.from_tensor_slices((xyz_tf, zs_tf))
            dataset = dataset.batch(20)
            iterator = tf.data.Iterator.from_structure(dataset.output_types, dataset.output_shapes)
            batch_xyz, batch_zs = iterator.get_next()

        representations = generate_parkhill_acsf(xyzs=batch_xyz, Zs=batch_zs, elements=elements, element_pairs=element_pairs,
                                                 rcut=self.acsf_parameters['rcut'],
                                                 acut=self.acsf_parameters['acut'],
                                                 nRs2=self.acsf_parameters['nRs2'],
                                                 nRs3=self.acsf_parameters['nRs3'],
                                                 nTs=self.acsf_parameters['nTs'],
                                                 eta=self.acsf_parameters['eta'],
                                                 zeta=self.acsf_parameters['zeta'])

        sess = tf.Session()
        sess.run(tf.global_variables_initializer())
        sess.run(iterator.make_initializer(dataset), feed_dict={xyz_tf: xyzs, zs_tf: zs})

        representations_slices = []

        if self.tensorboard:
            self.tensorboard_logger_representation.set_summary_writer(sess)

            batch_counter = 0
            while True:
                try:
                    representations_np = sess.run(representations, options=self.tensorboard_logger_representation.options,
                                             run_metadata=self.tensorboard_logger_representation.run_metadata)
                    self.tensorboard_logger_representation.write_metadata(batch_counter)

                    representations_slices.append(representations_np)
                    batch_counter += 1
                except tf.errors.OutOfRangeError:
                    break
        else:
            batch_counter = 0
            while True:
                try:
                    representations_np = sess.run(representations)
                    representations_slices.append(representations_np)
                    batch_counter += 1
                except tf.errors.OutOfRangeError:
                    break

        representation_conc = np.concatenate(representations_slices, axis=0)

        sess.close()

        return representation_conc, zs

    def _generate_slatm_from_compounds(self):
        """
        This function generates the slatm using the data in the compounds.

        :return: representation slatm and the classes
        :rtype: numpy array of shape (n_samples, n_atoms, n_features) and (n_samples, n_atoms)
        """
        mbtypes = qml_rep.get_slatm_mbtypes([mol.nuclear_charges for mol in self.compounds])
        list_representations = []
        max_n_atoms = 0

        # Generating the representation in the shape that ARMP requires it
        for compound in self.compounds:
            compound.generate_slatm(mbtypes, local=True, sigmas=[self.representation_params['slatm_sigma1'],
                                                                 self.representation_params['slatm_sigma2']],
                                    dgrids=[self.representation_params['slatm_dgrid1'],
                                            self.representation_params['slatm_dgrid2']],
                                    rcut=self.representation_params['slatm_rcut'],
                                    alchemy=self.representation_params['slatm_alchemy'],
                                    rpower=self.representation_params['slatm_rpower'])
            representation = compound.representation
            if max_n_atoms < representation.shape[0]:
                max_n_atoms = representation.shape[0]
            list_representations.append(representation)

        # Padding the representations of the molecules that have fewer atoms
        n_samples = len(list_representations)
        n_features = list_representations[0].shape[1]
        padded_representations = np.zeros((n_samples, max_n_atoms, n_features))
        for i, item in enumerate(list_representations):
            padded_representations[i, :item.shape[0], :] = item

        # Generating zs in the shape that ARMP requires it
        zs = np.zeros((n_samples, max_n_atoms))
        for i, mol in enumerate(self.compounds):
            zs[i, :mol.nuclear_charges.shape[0]] = mol.nuclear_charges

        return padded_representations, zs

    def _atomic_model(self, x, hidden_layer_sizes, weights, biases):
        """
        Constructs the atomic part of the network. It calculates the output for all atoms as if they all were the same
        element.

        :param x: Atomic representation
        :type x: tf tensor of shape (n_samples, n_atoms, n_features)
        :param weights: Weights used in the network for a particular element.
        :type weights: list of tf.Variables of length hidden_layer_sizes.size + 1
        :param biases: Biases used in the network for a particular element.
        :type biases: list of tf.Variables of length hidden_layer_sizes.size + 1
        :return: Output
        :rtype: tf.Variable of size (n_samples, n_atoms)
        """

        # Calculate the activation of the first hidden layer
        z = tf.add(tf.tensordot(x, tf.transpose(weights[0]), axes=1), biases[0])
        h = self.activation_function(z)

        # Calculate the activation of the remaining hidden layers
        for i in range(hidden_layer_sizes.size - 1):
            z = tf.add(tf.tensordot(h, tf.transpose(weights[i + 1]), axes=1), biases[i + 1])
            h = self.activation_function(z)

        # Calculating the output of the last layer
        z = tf.add(tf.tensordot(h, tf.transpose(weights[-1]), axes=1), biases[-1])

        z_squeezed = tf.squeeze(z, axis=[-1])

        return z_squeezed

    def _model(self, x, zs, element_weights, element_biases):
        """
        This generates the molecular model by combining all the outputs from the atomic networks.

        :param x: Atomic representation
        :type x: tf tensor of shape (n_samples, n_atoms, n_features)
        :param zs: Nuclear charges of the systems
        :type zs: tf tensor of shape (n_samples, n_atoms)
        :param element_weights: Element specific weights
        :type element_weights: list of tf.Variables of length hidden_layer_sizes.size + 1
        :param element_biases: Element specific biases
        :type element_biases: list of tf.Variables of length hidden_layer_sizes.size + 1
        :return: Predicted properties for all samples
        :rtype: tf tensor of shape (n_samples, 1)
        """

        all_atomic_energies = tf.zeros_like(zs, dtype=self.tf_dtype)

        for el in self.elements:
            # Obtaining the indices of where in Zs there is the current element
            current_element = tf.expand_dims(tf.constant(el, dtype=tf.int32), axis=0)
            where_element = tf.cast(tf.where(tf.equal(zs, current_element)), dtype=tf.int32)

            # Extract the descriptor corresponding to the right element
            current_element_in_x = tf.gather_nd(x, where_element)

            # Calculate the atomic energy of all the atoms of type equal to the current element
            atomic_ene = self._atomic_model(current_element_in_x, self.hidden_layer_sizes, element_weights[el],
                                                 element_biases[el])

            # Put the atomic energies in a zero array with shape equal to zs and then add it to all the atomic energies
            updates = tf.scatter_nd(where_element, atomic_ene, tf.shape(zs))
            all_atomic_energies = tf.add(all_atomic_energies, updates)

        # Summing the energies of all the atoms
        total_energies = tf.reduce_sum(all_atomic_energies, axis=-1, name="output", keepdims=True)

        return total_energies

    def _cost(self, y_pred, y, weights_dict):
        """
        This function calculates the cost function during the training of the neural network.

        :param y_pred: the neural network predictions
        :type y_pred: tensors of shape (n_samples, 1)
        :param y: the truth values
        :type y: tensors of shape (n_samples, 1)
        :param weights_dict: the dictionary containing all of the weights
        :type weights_dict: dictionary where the key is a nuclear charge and the value is a list of tensors of length hidden_layer_sizes.size + 1
        :return: value of the cost function
        :rtype: tf.Variable of size (1,)
        """

        err =  tf.square(tf.subtract(y, y_pred))
        cost_function = tf.reduce_mean(err, name="loss")

        if self.l2_reg >= 0:
            l2_loss = 0
            for element in weights_dict:
                l2_loss += self._l2_loss(weights_dict[element])
            cost_function += l2_loss
        if self.l1_reg >= 0:
            l1_loss = 0
            for element in weights_dict:
                l1_loss += self._l1_loss(weights_dict[element])
            cost_function += l1_loss

        return cost_function

    def _check_inputs(self, x, y, classes, dy, dgdr):
        """
        This function checks that all the needed input data is available.

        :param x: either the representations or the indices to the data points to use
        :type x: either a numpy array of shape (n_samples, n_atoms, n_features) or a numpy array of ints
        :param y: either the properties or None
        :type y: either a numpy array of shape (n_samples,) or None
        :param classes: classes to use for the atomic decomposition
        :type classes: either a numpy array of shape (n_samples, n_atoms) or None
        :param dy: None
        :type dy: None
        :param dgdr: None
        :type dgdr: None

        :return: the approved x, y dy and classes
        :rtype: numpy array of shape (n_samples, n_atoms, n_features), (n_samples, 1), None, (n_samples, n_atoms)
        """

        if not is_array_like(x):
            raise InputError("x should be an array either containing indices or data.")

        if dy is not None:
            raise InputError("ARMP estimator cannot be used to predict gradients. Use ARMP_G estimator.")

        if not is_none(dgdr):
            raise InputError("ARMP estimator cannot be used to predict gradients. Use ARMP_G estimator.")

        # Check if x is made up of indices or data
        if is_positive_integer_or_zero_array(x):

<<<<<<< HEAD
            if is_none(self.g):
=======
            if self.representation is None:
>>>>>>> f77d0409

                if self.compounds is None:
                    raise InputError("No representations or QML compounds have been set yet.")
                else:
                    self.g, self.classes = self._generate_representations_from_compounds()

            if self.properties is None:
                raise InputError("The properties need to be set in advance.")
            if self.classes is None:
                raise InputError("The classes need to be set in advance.")

            approved_x = self.g[x]
            approved_y = self._get_properties(x)
            approved_dy = None
            approved_classes = self.classes[x]

            check_sizes(approved_x, approved_y, approved_dy, approved_classes)

        else:

            if y is None:
                raise InputError("y cannot be of None type.")
            if classes is None:
                raise InputError("ARMP estimator needs the classes to do atomic decomposition.")

            approved_x = check_local_representation(x)
            approved_y = check_y(y)
            approved_dy = None
            approved_classes = check_classes(classes)

            check_sizes(approved_x, approved_y, approved_dy, approved_classes)

        return approved_x, approved_y, approved_dy, approved_classes

    def _check_predict_input(self, x, classes, dgdr):
        """
        This function checks whether x contains indices or data. If it contains indices, the data is extracted by the
        appropriate compound objects. Otherwise it checks what data is passed through the arguments.

        :param x: indices or data
        :type x: numpy array of ints of shape (n_samples,) or floats of shape (n_samples, n_atoms, n_features)
        :param classes: classes to use for the atomic decomposition or None
        :type classes: either a numpy array of shape (n_samples, n_atoms) or None
        :param dg_dr: None
        :type dg_dr: None

        :return: the approved representation and classes
        :rtype: numpy array of shape (n_samples, n_atoms, n_features), (n_samples, n_atoms)
        """

        if not is_array_like(x):
            raise InputError("x should be an array either containing indices or data.")

        if not is_none(dgdr):
            raise InputError("ARMP does not require gradients of the representation.")

        # Check if x is made up of indices or data
        if is_positive_integer_or_zero_array(x):

<<<<<<< HEAD
            if is_none(self.g):
                if is_none(self.compounds):
=======
            if self.representation is None:
                if self.compounds is None:
>>>>>>> f77d0409
                    raise InputError("No representations or QML compounds have been set yet.")
                else:
                    self.g, self.classes = self._generate_representations_from_compounds()

<<<<<<< HEAD
            approved_x = self.g[x]
=======
            if isinstance(self.properties, type(None)):
                raise InputError("The properties need to be set in advance.")

            approved_x = self.representation[x]
>>>>>>> f77d0409
            approved_classes = self.classes[x]

            check_sizes(x=approved_x, classes=approved_classes)

        else:

            if isinstance(classes, type(None)):
                raise InputError("ARMP estimator needs the classes to do atomic decomposition.")

            approved_x = check_local_representation(x)
            approved_classes = check_classes(classes)

            check_sizes(x=approved_x, classes=approved_classes)

        return approved_x, approved_classes

    def _check_representation_parameters(self, parameters):
        """
        This function checks that the dictionary passed that contains parameters of the representation contains the right
        parameters.

        :param parameters: all the parameters of the representation.
        :type parameters: dictionary
        :return: None
        """

        if self.representation_name == "slatm":

            slatm_parameters = {'slatm_sigma1': 0.05, 'slatm_sigma2': 0.05, 'slatm_dgrid1': 0.03, 'slatm_dgrid2': 0.03,
                                'slatm_rcut': 4.8, 'slatm_rpower': 6, 'slatm_alchemy': False}

            for key, value in parameters.items():
                try:
                    slatm_parameters[key]
                except Exception:
                    raise InputError("Unrecognised parameter for slatm representation: %s" % (key))

        elif self.representation_name == "acsf":

            acsf_parameters =  {'rcut': 5.0, 'acut': 5.0, 'nRs2': 5, 'nRs3': 5, 'nTs': 5,
                                      'zeta': 220.127, 'eta': 30.8065}

            for key, value in parameters.items():
                try:
                    acsf_parameters[key]
                except Exception:
                    raise InputError("Unrecognised parameter for acsf representation: %s" % (key))

    def _get_elements_and_pairs(self, classes):
        """
        This function generates the atom centred symmetry functions.
        :param classes: The different types of atoms present in the system
        :type classes: numpy array of shape (n_samples, n_atoms)
        :return: elements and element pairs in the system
        :rtype: numpy array of shape (n_elements,) and (n_element_pairs)
        """

        elements = np.unique(classes)
        elements_no_zero = np.ma.masked_equal(elements,0).compressed()

        element_pairs = []
        for i, ei in enumerate(elements_no_zero):
            for ej in elements_no_zero[i:]:
                element_pairs.append([ej, ei])

        return np.asarray(elements_no_zero), np.asarray(element_pairs)

    def _find_elements(self, zs):
        """
        This function finds the unique atomic numbers in Zs and returns them in a list.

        :param zs: nuclear charges
        :type zs: numpy array of floats of shape (n_samples, n_atoms)
        :return: unique nuclear charges
        :rtype: numpy array of floats of shape (n_elements,)
        """

        # Obtaining the unique atomic numbers (but still includes the dummy atoms)
        elements = np.unique(zs)

        # Removing the dummy
        return np.trim_zeros(elements)

    def _fit(self, x, y, classes, dy, dgdr):
        """
        This function calls either fit_from_scratch or fit_from_loaded depending on if a model has been loaded or not.

        :param x: either the representations or the indices to the data points to use
        :type x: either a numpy array of shape (n_samples, n_atoms, n_features) or a numpy array of ints
        :param y: either the properties or None
        :type y: either a numpy array of shape (n_samples,) or None
        :param dy: None
        :type dy: None
        :param classes: classes to use for the atomic decomposition or None
        :type classes: either a numpy array of shape (n_samples, n_atoms) or None

        :return: None
        """

        if not self.loaded_model:
            self._fit_from_scratch(x, y, dy, classes, None)
        else:
            self._fit_from_loaded(x, y, dy, classes, None)

    def _fit_from_scratch(self, x, y, dy, classes, dgdr):
        """
        This function fits an atomic decomposed network to the data.

        :param x: either the representations or the indices to the data points to use
        :type x: either a numpy array of shape (n_samples, n_atoms, n_features) or a numpy array of ints
        :param y: either the properties or None
        :type y: either a numpy array of shape (n_samples,) or None
        :param classes: classes to use for the atomic decomposition or None
        :type classes: either a numpy array of shape (n_samples, n_atoms) or None
        :param dy: None
        :type dy: None
        :param dg_dr: None
        :type dg_dr: None

        :return: None
        """

        x_approved, y_approved, dy_approved, classes_approved = self._check_inputs(x, y, classes, dy, dgdr)

        # Putting a mask on all the 0 values
        classes_for_elements = np.ma.masked_equal(classes_approved, 0).compressed()

        self.elements, self.element_pairs = self._get_elements_and_pairs(classes_for_elements)

        if self.tensorboard:
            self.tensorboard_logger_training.initialise()

        # Useful quantities
        self.n_samples = x_approved.shape[0]
        self.n_atoms = x_approved.shape[1]
        self.n_features = x_approved.shape[2]

        # Set the batch size
        batch_size = self._get_batch_size()

        # This is the total number of batches in which the training set is divided
        n_batches = ceil(self.n_samples, batch_size)

        tf.reset_default_graph()

        # Initial set up of the NN
        with tf.name_scope("Data"):
            x_ph = tf.placeholder(dtype=self.tf_dtype, shape=[None, self.n_atoms, self.n_features], name="Descriptors")
            zs_ph = tf.placeholder(dtype=tf.int32, shape=[None, self.n_atoms], name="Atomic-numbers")
            y_ph = tf.placeholder(dtype=self.tf_dtype, shape=[None, 1], name="Properties")
            buffer_tf = tf.placeholder(dtype=tf.int64, name="buffer")

            dataset = tf.data.Dataset.from_tensor_slices((x_ph, zs_ph, y_ph))
            dataset = dataset.shuffle(buffer_size=buffer_tf)
            dataset = dataset.batch(batch_size)
            # batched_dataset = dataset.prefetch(buffer_size=batch_size)

            iterator = tf.data.Iterator.from_structure(dataset.output_types, dataset.output_shapes)
            tf_x, tf_zs, tf_y = iterator.get_next()

        # Creating dictionaries of the weights and biases for each element
        element_weights = {}
        element_biases = {}

        with tf.name_scope("Weights"):
            for i in range(self.elements.shape[0]):
                weights, biases = self._generate_weights(n_out=1)
                element_weights[self.elements[i]] = weights
                element_biases[self.elements[i]] = biases

                # Log weights for tensorboard
                if self.tensorboard:
                    self.tensorboard_logger_training.write_weight_histogram(weights)

        with tf.name_scope("Model"):
            molecular_energies = self._model(tf_x, tf_zs, element_weights, element_biases)

        with tf.name_scope("Cost_func"):
            cost = self._cost(molecular_energies, tf_y, element_weights)

        if self.tensorboard:
            cost_summary = self.tensorboard_logger_training.write_cost_summary(cost)

        optimiser = self._set_optimiser()
        optimisation_op = optimiser.minimize(cost, name="optimisation_op")

        # Initialisation of the variables
        init = tf.global_variables_initializer()
        iterator_init = iterator.make_initializer(dataset, name="dataset_init")

        self._build_model_from_xyz(self.n_atoms, element_weights, element_biases)

        self.session = tf.Session()

        # Running the graph
        if self.tensorboard:
            self.tensorboard_logger_training.set_summary_writer(self.session)

        self.session.run(init)

        # Initialising the object that enables graceful killing of the training
        killer = GracefulKiller()

        for i in range(self.iterations):

            if i % 2 == 0:
                buff = int(3.5 * batch_size)
            else:
                buff = int(4.5 * batch_size)

            self.session.run(iterator_init, feed_dict={x_ph: x_approved, zs_ph: classes_approved, y_ph: y_approved, buffer_tf:buff})
            avg_cost = 0

            for j in range(n_batches):
                if self.tensorboard:
                    opt, c = self.session.run([optimisation_op, cost], options=self.tensorboard_logger_training.options,
                             run_metadata=self.tensorboard_logger_training.run_metadata)
                else:
                    opt, c = self.session.run([optimisation_op, cost])

                avg_cost += c

                if killer.kill_now:
                    self.save_nn("emergency_save")
                    exit()

            # This seems to run the iterator.get_next() op, which gives problems with end of sequence, hence why I re-initialise the iterator
            if self.tensorboard:
                if i % self.tensorboard_logger_training.store_frequency == 0:
                    self.session.run(iterator_init,
                                     feed_dict={x_ph: x_approved, zs_ph: classes_approved, y_ph: y_approved,
                                                buffer_tf: buff})
                    self.tensorboard_logger_training.write_summary(self.session, i)

            self.training_cost.append(avg_cost/n_batches)

    def _fit_from_loaded(self, x, y, dy, classes, dgdr):
        """
       This function carries on fitting an atomic decomposed network to the data after it has been loaded.

       :param x: either the representations or the indices to the data points to use
       :type x: either a numpy array of shape (n_samples, n_atoms, n_features) or a numpy array of ints
       :param y: either the properties or None
       :type y: either a numpy array of shape (n_samples,) or None
       :param dy: None
       :type dy: None
       :param classes: classes to use for the atomic decomposition or None
       :type classes: either a numpy array of shape (n_samples, n_atoms) or None

       :return: None
       """

        x_approved, y_approved, dy_approved, classes_approved = self._check_inputs(x, y, dy, classes, dgdr)


        if 0 in classes_approved:
            idx_zeros = np.where(classes_approved == 0)[1]
            classes_for_elements = classes_approved[:, :idx_zeros[0]]
        else:
            classes_for_elements = classes_approved
        self.elements = self._find_elements(classes_for_elements)

        if self.tensorboard:
            self.tensorboard_logger_training.initialise()
            self.tensorboard_logger_training.set_summary_writer(self.session)

        self.n_samples = x_approved.shape[0]
        self.n_atoms = x_approved.shape[1]
        self.n_features = x_approved.shape[2]

        batch_size = self._get_batch_size()
        n_batches = ceil(self.n_samples, batch_size)

        graph = tf.get_default_graph()

        with graph.as_default():
            # Reloading all the needed operations and tensors
            tf_x = graph.get_tensor_by_name("Data/Descriptors:0")
            tf_zs = graph.get_tensor_by_name("Data/Atomic-numbers:0")
            tf_ene = graph.get_tensor_by_name("Data/Properties:0")
            tf_buffer = graph.get_tensor_by_name("Data/buffer:0")

            optimisation_op = graph.get_operation_by_name("optimisation_op")
            dataset_init_op = graph.get_operation_by_name("dataset_init")

        # Initialising the object that enables graceful killing of the training
        killer = GracefulKiller()

        for i in range(self.iterations):

            if i % 2 == 0:
                buff = int(3.5 * batch_size)
            else:
                buff = int(4.5 * batch_size)

            self.session.run(dataset_init_op, feed_dict={tf_x: x_approved, tf_zs: classes_approved, tf_ene: y_approved, tf_buffer: buff})

            for j in range(n_batches):
                if self.tensorboard:
                    self.session.run(optimisation_op, options=self.tensorboard_logger_training.options,
                                     run_metadata=self.tensorboard_logger_training.run_metadata)
                else:
                    self.session.run(optimisation_op)

                if killer.kill_now:
                    self.save_nn("emergency_save")
                    exit()


            if self.tensorboard:
                if i % self.tensorboard_logger_training.store_frequency == 0:
                    self.session.run(dataset_init_op,
                                     feed_dict={tf_x: x_approved, tf_zs: classes_approved, tf_ene: y_approved, tf_buffer: buff})
                    self.tensorboard_logger_training.write_summary(self.session, i)

    def _build_model_from_xyz(self, n_atoms, element_weights, element_biases):
        """
        This function builds a model that makes it possible to predict energies straight from xyz data. It constructs the
        graph needed to do this.

        :param n_atoms: number of atoms
        :param element_weights: the dictionary of the trained weights in the model
        :param element_biases: the dictionary of trained biases in the model
        """

        with tf.name_scope("Inputs_pred"):
            zs_tf = tf.placeholder(shape=[None, n_atoms], dtype=tf.int32, name="Classes")
            xyz_tf = tf.placeholder(shape=[None, n_atoms, 3], dtype=tf.float32, name="xyz")

            dataset = tf.data.Dataset.from_tensor_slices((xyz_tf, zs_tf))
            dataset = dataset.batch(2)
            iterator = tf.data.Iterator.from_structure(dataset.output_types, dataset.output_shapes)
            batch_xyz, batch_zs = iterator.get_next()
            iterator_init = iterator.make_initializer(dataset, name="dataset_init_pred")

        with tf.name_scope("Descriptor_pred"):
            batch_representation = generate_parkhill_acsf(xyzs=batch_xyz, Zs=batch_zs, elements=self.elements,
                                                          element_pairs=self.element_pairs,
                                                          rcut=self.acsf_parameters['rcut'],
                                                          acut=self.acsf_parameters['acut'],
                                                          nRs2=self.acsf_parameters['nRs2'],
                                                          nRs3=self.acsf_parameters['nRs3'],
                                                          nTs=self.acsf_parameters['nTs'],
                                                          eta=self.acsf_parameters['eta'],
                                                          zeta=self.acsf_parameters['zeta'])

        with tf.name_scope("Model_pred"):
            batch_energies_nn = self._model(batch_representation, batch_zs, element_weights, element_biases)

    def _predict(self, x, classes, dgdr):
        """
        This function checks whether x contains indices or data. If it contains indices, the data is extracted by the
        appropriate compound objects. Otherwise it checks what data is passed through the arguments. Then, the data is
        used as input to the trained network to predict some properties.

        :param x: indices or data
        :type x: numpy array of ints of shape (n_samples,) or of floats of shape (n_samples, n_atoms, n_features)
        :param classes: classes to use for the atomic decomposition or None
        :type classes: either a numpy array of shape (n_samples, n_atoms) or None
        :param dg_dr: None
        :type dg_dr: None

        :return: the predicted properties
        :rtype: numpy array of shape (n_samples,)
        """

        approved_x, approved_classes = self._check_predict_input(x, classes, None)
        empty_ene = np.empty((approved_x.shape[0], 1))

        if self.session == None:
            raise InputError("Model needs to be fit before predictions can be made.")

        graph = tf.get_default_graph()

        with graph.as_default():
            tf_x = graph.get_tensor_by_name("Data/Descriptors:0")
            tf_zs = graph.get_tensor_by_name("Data/Atomic-numbers:0")
            tf_true_ene = graph.get_tensor_by_name("Data/Properties:0")
            tf_buffer =  graph.get_tensor_by_name("Data/buffer:0")
            model = graph.get_tensor_by_name("Model/output:0")
            dataset_init_op = graph.get_operation_by_name("dataset_init")
            self.session.run(dataset_init_op, feed_dict={tf_x: approved_x, tf_zs: approved_classes, tf_true_ene: empty_ene, tf_buffer:1})

        tot_y_pred = []

        while True:
            try:
                y_pred = self.session.run(model)
                tot_y_pred.append(y_pred)
            except tf.errors.OutOfRangeError:
                break

        return np.concatenate(tot_y_pred, axis=0)

    def predict_from_xyz(self, xyz, classes):
        """
        This function takes in the cartesian coordinates and the atom types and returns energies.

        :param xyz: cartesian coordinates
        :type xyz: numpy array of shape (n_samples, n_atoms, 3)
        :param classes: atom types
        :type classes: numpy array of shape (n_samples, n_atoms)
        :return: energies
        :rtype: numpy array of shape  (n_samples,)
        """

        if self.session == None:
            raise InputError("Model needs to be fit before predictions can be made.")

        graph = tf.get_default_graph()

        with graph.as_default():
            xyz_tf = graph.get_tensor_by_name("Inputs_pred/xyz:0")
            classes_tf = graph.get_tensor_by_name("Inputs_pred/Classes:0")
            ene_nn = graph.get_tensor_by_name("Model_pred/output:0")
            dataset_init_op = graph.get_operation_by_name("Inputs_pred/dataset_init_pred")
            self.session.run(dataset_init_op,
                             feed_dict={xyz_tf: xyz, classes_tf: classes})

        tot_y_pred = []

        while True:
            try:
                y_pred = self.session.run(ene_nn)
                tot_y_pred.append(y_pred)
            except tf.errors.OutOfRangeError:
                break

        return np.concatenate(tot_y_pred, axis=0).ravel()

    def _score_r2(self, x, y=None, classes=None, dy=None, dgdr=None):
        """
        Calculate the coefficient of determination (R^2).
        Larger values corresponds to a better prediction.

        :param x: either the representations or the indices to the representations
        :type x: either a numpy array of shape (n_samples, n_atoms, n_features) or a numpy array of ints
        :param y: either the properties or None
        :type y: either a numpy array of shape (n_samples,) or None
        :param dy: None
        :type dy: None
        :param classes: either the classes or None
        :type classes: either a numpy array of shape (n_samples, n_atoms) or None
        :param dg_dr: None
        :type dg_dr: None

        :return: R^2
        :rtype: float
        """

        x_approved, y_approved, dy_approved, classes_approved = self._check_inputs(x, y, classes, dy, dgdr)

        y_pred = self.predict(x_approved, classes_approved)
        r2 = r2_score(y_approved, y_pred, sample_weight = None)
        return r2

    def _score_mae(self, x, y=None, classes=None, dy=None, dgdr=None):
        """
        Calculate the mean absolute error.
        Smaller values corresponds to a better prediction.

        :param x: either the representations or the indices to the representations
        :type x: either a numpy array of shape (n_samples, n_atoms, n_features) or a numpy array of ints
        :param y: either the properties or None
        :type y: either a numpy array of shape (n_samples,) or None
        :param dy: None
        :type dy: None
        :param classes: either the classes or None
        :type classes: either a numpy array of shape (n_samples, n_atoms) or None
        :param dg_dr: None
        :type dg_dr: None

        :param sample_weight: Weights of the samples. None indicates that that each sample has the same weight.
        :type sample_weight: array of shape (n_samples,)

        :return: Mean absolute error
        :rtype: float

        """

        x_approved, y_approved, dy_approved, classes_approved = self._check_inputs(x, y, classes, dy, dgdr)

        y_pred = self.predict(x_approved, classes_approved)
        mae = (-1.0) * mean_absolute_error(y_approved, y_pred, sample_weight=None)
        print("Warning! The mae is multiplied by -1 so that it can be minimised in Osprey!")
        return mae

    def _score_rmse(self, x, y=None, classes=None, dy=None, dgdr=None):
        """
        Calculate the root mean squared error.
        Smaller values corresponds to a better prediction.

        :param x: either the representations or the indices to the representations
        :type x: either a numpy array of shape (n_samples, n_atoms, n_features) or a numpy array of ints
        :param y: either the properties or None
        :type y: either a numpy array of shape (n_samples,) or None
        :param dy: None
        :type dy: None
        :param classes: either the classes or None
        :type classes: either a numpy array of shape (n_samples, n_atoms) or None
        :param dg_dr: None
        :type dg_dr: None

        :return: Root mean square error
        :rtype: float

        """

        x_approved, y_approved, dy_approved, classes_approved = self._check_inputs(x, y, classes, dy, dgdr)

        y_pred = self.predict(x_approved, classes_approved)
        rmse = np.sqrt(mean_squared_error(y_approved, y_pred, sample_weight = None))
        return rmse

    def save_nn(self, save_dir="saved_model"):
        """
        This function saves the trained model to be used for later prediction.

        :param save_dir: directory in which to save the model
        :type save_dir: string
        :return: None
        """

        counter = 0
        dir = save_dir
        while True:
            if os.path.isdir(save_dir):
                counter += 1
                save_dir = dir + "_" + str(counter)
            else:
                break

        if self.session == None:
            raise InputError("Model needs to be fit before predictions can be made.")

        graph = tf.get_default_graph()

        with graph.as_default():
            tf_x = graph.get_tensor_by_name("Data/Descriptors:0")
            tf_zs = graph.get_tensor_by_name("Data/Atomic-numbers:0")
            true_ene = graph.get_tensor_by_name("Data/Properties:0")
            model = graph.get_tensor_by_name("Model/output:0")

        tf.saved_model.simple_save(self.session, export_dir=save_dir,
                                   inputs={"Data/Descriptors:0": tf_x, "Data/Atomic-numbers:0": tf_zs,
                                           "Data/Properties:0": true_ene},
                                   outputs={"Model/output:0": model})

    def load_nn(self, save_dir="saved_model"):
        """
        This function reloads a model for predictions.

        :param save_dir: the name of the directory where the model is saved.
        :type save_dir: string
        :return: None
        """

        self.session = tf.Session(graph=tf.get_default_graph())
        tf.saved_model.loader.load(self.session, [tf.saved_model.tag_constants.SERVING], save_dir)

        self.loaded_model = True

### --------------------- ** Atomic representation - molecular properties with gradients ** ----------------------------

class ARMP_G(ARMP, _NN):
    """
    The ``ARMP_G`` class  is used to build neural networks that take as an input atomic representations of molecules and
    output molecular properties and their gradients, like the energies and the forces.
    """

    def __init__(self, hidden_layer_sizes=(5,), l1_reg=0.0, l2_reg=0.0001, batch_size='auto', learning_rate=0.001,
                 iterations=500, tensorboard=False, store_frequency=200, tf_dtype=tf.float32, scoring_function='mae',
                 activation_function=tf.sigmoid, optimiser=tf.train.AdamOptimizer, beta1=0.9, beta2=0.999,
                 epsilon=1e-08,
                 rho=0.95, initial_accumulator_value=0.1, initial_gradient_squared_accumulator_value=0.1,
                 l1_regularization_strength=0.0, l2_regularization_strength=0.0,
                 tensorboard_subdir=os.getcwd() + '/tensorboard', representation_name='acsf', representation_params=None):

        super(ARMP_G, self).__init__(hidden_layer_sizes, l1_reg, l2_reg, batch_size, learning_rate,
                                   iterations, tensorboard, store_frequency, tf_dtype, scoring_function,
                                   activation_function, optimiser, beta1, beta2, epsilon,
                                   rho, initial_accumulator_value, initial_gradient_squared_accumulator_value,
                                   l1_regularization_strength, l2_regularization_strength, tensorboard_subdir)

        if representation_name != 'acsf':
            raise InputError("Only the acsf representation can currently be used with gradients.")

        self._initialise_representation(representation_name, representation_params)

    def _check_inputs(self, x, y, classes, dy, dgdr):
        """
        This function checks that the data passed to the fit function makes sense. If X represent indices, it extracts
        the data from the variables self.xyz, self.properties, self.gradients and self.classes. If the representations have
        been generated prior to calling this function, it uses self.g and self.dg_dr instead of self.xyz.
        Otherwise the representations and their gradients wrt the Cartesian coordinates are generated.

        :param x: Indices or the cartesian coordinates
        :type x: Either 1D numpy array of ints or numpy array of floats of shape (n_samples, n_atoms, 3)
        :param y: The properties - for example the molecular energies (or None if x represents indices)
        :type y: numpy array of shape (n_samples,)
        :param classes: The different types of atoms in the system (or None if x represents indices)
        :type classes: numpy array of shape (n_samples, n_atoms)
        :param dy: Gradients of the molecular properties - for example the forces (or None if x represents indices)
        :type dy: numpy array of shape (n_samples, n_atoms, 3)
        :param dg_dr: gradients of the representation with respect to the cartesian coordinates
        :type dg_dr: numpy array of shape (n_samples, n_atoms, n_features, n_atoms, 3)

        :return: The representation, the properties, classes, gradients, the gradients of the representation wrt xyz
        :rtype: (n_samples, n_atoms, n_features), (n_samples,), (n_samples, n_atoms), (n_samples, n_atoms, 3),
        (n_samples, n_atoms, n_features, n_atoms, 3)
        """

        if not is_array_like(x):
            raise InputError("x should be an array either containing indices or data.")

        # Check if x is made up of indices or data
        if is_positive_integer_or_zero_array(x):

            if is_none(self.g):

                if is_none(self.xyz) or is_none(self.classes):
                    if not is_none(self.compounds):
                        idx_tot = len(self.compounds)
                        self.xyz = self._get_xyz_from_compounds(idx_tot)
                        self.classes = self._get_classes_from_compounds(idx_tot)
                        approved_g, approved_dgdr = self._generate_rep_and_dgdr_tf(self.xyz[x], self.classes[x])
                        approved_classes = self.classes[x]
                    else:
                        raise InputError("The xyz coordinates and the classes need to have been set in advance.")
                else:
                    approved_g, approved_dgdr = self._generate_rep_and_dgdr_tf(self.xyz[x], self.classes[x])
                    approved_classes = self.classes[x]
            else:
                approved_g = self.g[x]
                approved_dgdr = self.dg_dr[x]
                approved_classes = self.classes[x]

            if is_none(self.properties):
                raise InputError("The properties need to be set in advance.")
            else:
                approved_y = self._get_properties(x)

            if is_none(self.gradients):
                raise InputError("The gradients need to be set in advance.")
            else:
                approved_dy = self.gradients[x]

        else:
            if is_none(y):
                raise InputError("y cannot be of None type.")
            if is_none(dy):
                raise InputError("ARMP_G estimator requires gradients.")
            if is_none(classes):
                raise InputError("ARMP_G estimator needs the classes to do atomic decomposition.")
            if is_none(dgdr):
                raise InputError("ARM_G class needs the gradients of the representation wrt to xyz.")

            approved_g = check_local_representation(x)
            approved_y = check_y(y)
            approved_dy = check_dy(dy)
            approved_classes = check_classes(classes)
            approved_dgdr = check_dgdr(dgdr)

        check_sizes(approved_g, approved_y, approved_dy, approved_classes)

        return approved_g, approved_y, approved_classes, approved_dy, approved_dgdr

    def _check_predict_input(self, x, classes, dgdr):
        """
        This function has the same role as _check_inputs except it does not check y and dy.

        :param x: indices or data
        :type x: numpy array of ints of shape (n_samples,) or floats of shape (n_samples, n_atoms, n_features)
        :param classes: classes to use for the atomic decomposition or None
        :type classes: either a numpy array of shape (n_samples, n_atoms) or None
        :param dg_dr: gradients of the representation with respect to the cartesian coordinates or None
        :type dg_dr: numpy array of shape (n_samples, n_atoms, n_features, n_atoms, 3)

        :return: The representation, the gradients of the representation wrt xyz and classes
        :rtype: (n_samples, n_atoms, n_features), (n_samples, n_atoms, n_features, n_atoms, 3), (n_samples, n_atoms)
        """

        if not is_array_like(x):
            raise InputError("x should be an array either containing indices or data.")

        # Check if x is made up of indices or data
        if is_positive_integer_or_zero_array(x):

            if is_none(self.g):

                if is_none(self.xyz) or is_none(self.classes):
                    if not is_none(self.compounds):
                        idx_tot = len(self.compounds)
                        self.xyz = self._get_xyz_from_compounds(idx_tot)
                        self.classes = self._get_classes_from_compounds(idx_tot)
                        approved_g, approved_dgdr = self._generate_rep_and_dgdr_tf(self.xyz[x], self.classes[x])
                        approved_classes = self.classes[x]
                    else:
                        raise InputError("The xyz coordinates and the classes need to have been set in advance.")
                else:
                    approved_g,approved_dgdr = self._generate_rep_and_dgdr_tf(self.xyz[x], self.classes[x])
                    approved_classes = self.classes[x]
                check_sizes(x=approved_g, classes=approved_classes)

            else:
                approved_g = self.g[x]
                approved_dgdr = self.dg_dr[x]
                approved_classes = self.classes[x]

        else:

            if is_none(classes):
                raise InputError("ARMP_G needs the classes to do atomic decomposition for predictions.")
            if is_none(dgdr):
                raise InputError("ARMP_G needs the representation gradients for predictions.")

            approved_g = check_local_representation(x)
            approved_classes = check_classes(classes)
            approved_dgdr = check_dgdr(dgdr)

            check_sizes(x=approved_g, classes=approved_classes)

        return approved_g, approved_classes, approved_dgdr

    def _check_score_input(self, x, y, dy):
        """
        This function checks that the data passed to the fit function makes sense. If X represent indices, it extracts
        the data from the variables self.properties, self.gradients.

        :param x: Indices or the cartesian coordinates
        :type x: Either 1D numpy array of ints or numpy array of floats of shape (n_samples, n_atoms, 3)
        :param y: The properties - for example the molecular energies (or None if x represents indices)
        :type y: numpy array of shape (n_samples,)
        :param dy: Gradients of the molecular properties - for example the forces (or None if x represents indices)
        :type dy: numpy array of shape (n_samples, n_atoms, 3)
        :return: properties, gradients
        :rtype: (n_samples,), (n_samples, n_atoms, 3)
        """

        if not is_array_like(x):
            raise InputError("x should be an array either containing indices or data.")

        # Check if x is made up of indices or data
        if is_positive_integer_or_zero_array(x):

            if is_none(self.properties):
                raise InputError("The properties need to be set in advance.")
            else:
                approved_y = self._get_properties(x)

            if is_none(self.gradients):
                raise InputError("The gradients need to be set in advance.")
            else:
                approved_dy = self.gradients[x]

        else:
            if is_none(y):
                raise InputError("y cannot be of None type.")
            if is_none(dy):
                raise InputError("ARMP_G estimator requires gradients.")

            approved_y = check_y(y)
            approved_dy = check_dy(dy)

        return approved_y, approved_dy

    def _make_weights_biases(self, train_elements):
        """
        This function uses the self.elements data to initialise tensors of weights and biases for each element present
        in the system.

        :return: dictionaries of weights and biases for each element
        :rtype: two dictionaries where the keys are ints and the value are tensors
        """
        element_weights = {}
        element_biases = {}

        with tf.name_scope("Weights"):
            for i in range(train_elements.shape[0]):
                weights, biases = self._generate_weights(n_out=1)
                element_weights[train_elements[i]] = weights
                element_biases[train_elements[i]] = biases

                # Log weights for tensorboard
                if self.tensorboard:
                    self.tensorboard_logger_training.write_weight_histogram(weights)

        return element_weights, element_biases

    def _cost_G(self, y_true, y_nn, dy_true, dy_nn, weights_dict):
        """
        This function calculates the cost for the ARMP_G class. It uses both true energies/forces and the neural network
        predicted energies/forces.

        :param y_true: True properties
        :type y_true: tf tensor of shape (n_sample,)
        :param y_nn: Neural network predicted properties
        :type y_nn: tf tensor of shape (n_sample,)
        :param dy_true: True gradients
        :type dy_true: tf tensor of shape (n_sample, n_atoms, 3)
        :param dy_nn: Neural network predicted gradients
        :type dy_nn: tf tensor of shape (n_sample, n_atoms, 3)
        :param weights_dict: dictionary containing the weights for each element specific network.
        :return: tf.tensor of shape ()
        """

        ene_err = tf.square(tf.subtract(y_true, y_nn))
        force_err = tf.square(tf.subtract(dy_true, dy_nn))

        cost_function = tf.add(tf.reduce_mean(ene_err), tf.reduce_mean(force_err), name="loss")

        if self.l2_reg >= 0:
            l2_loss = 0
            for element in weights_dict:
                l2_loss += self._l2_loss(weights_dict[element])
            cost_function += l2_loss
        if self.l1_reg >= 0:
            l1_loss = 0
            for element in weights_dict:
                l1_loss += self._l1_loss(weights_dict[element])
            cost_function += l1_loss

        return cost_function

    def generate_representation(self, xyz=None, classes=None, method='fortran'):
        """
        This function takes the coordinates and the classes and makes the representation and its derivative with
        respect to the cartesian coordinates.

        The parameters here are present just so that the function matches the signature of the parent class.
        """

        if method not in ['fortran', 'tf']:
            raise InputError("The method to generate the acsf can only be 'fortran' or 'tf'. Got %s." % (method))

        if is_none(self.xyz) and is_none(self.classes):
            if is_none(self.compounds):
                raise InputError("Cartesian coordinates need to be passed in or set in advance in order to generate the "
                                 "representation and its gradients.")
            else:
                idx_tot = range(len(self.compounds))
                self.xyz = self._get_xyz_from_compounds(idx_tot)
                self.classes = self._get_classes_from_compounds(idx_tot)

        if not is_none(self.g):
            raise InputError("The representations have already been set!")

        if method == 'tf':
            self.g, self.dg_dr = self._generate_rep_and_dgdr_tf(self.xyz, self.classes)
        else:
            self.g, self.dg_dr = self._generate_rep_and_dgdr_fortran(self.xyz, self.classes)

    def save_representations_and_dgdr(self, filename="rep_and_grad.hdf5"):
        """
        This function stores the representations and their gradients wrt the cartesian coordinates that have been generated
        for later re-use.

        :return: None
        """

        if is_none(self.g) or is_none(self.dg_dr):
            raise InputError("The representations and their gradients wrt to the Cartesian coordinates have not been calculated yet.")

        try:
            import h5py
        except ModuleNotFoundError:
            raise ModuleNotFoundError("h5py is needed for saving large data sets.")

        f = h5py.File(filename, "w")

        f.create_dataset("representation", self.g.shape, data=self.g)
        f.create_dataset("dg_dr", self.dg_dr.shape, data=self.dg_dr)

        f.close()

    def load_representations_and_dgdr(self, filename="rep_and_grad.hdf5"):

        try:
            import h5py
        except ModuleNotFoundError:
            raise ModuleNotFoundError("h5py is needed for saving large data sets.")

        f = h5py.File(filename, "r")

        self.g = f["representation"][:]
        self.dg_dr = f["dg_dr"][:]

        f.close()

    def set_dgdr(self, dgdr):
        """
        This function sets the gradients of the representation with respect to the cartesian coordinates.

        :param dgdr: Derivative of the representation with respect to the cartesian coordinates
        :type dgdr: numpy array of shape (n_samples, n_atoms, n_features, n_atoms, 3)
        :return: None
        """

        if not is_none(self.dg_dr):
            raise InputError("The gradients of the representations wrt to xyz have already been set!")

        if is_none(dgdr):
            raise InputError("The gradients of the representations wrt to xyz cannot be set to none.")
        else:
            self.dg_dr = check_dgdr(dgdr)

    def _generate_rep_and_dgdr_tf(self, xyz, classes):
        """
        This function takes in the coordinates and the classes and returns the representation and its derivative with
        respect to the cartesian coordinates.

        :param xyz: cartesian coordinates
        :type xyz: numpy array of shape (n_samples, n_atoms, 3)
        :param classes: the atom types
        :type classes: numpy array of shape (n_samples, n_atoms)
        :return: representations and their derivatives wrt to xyz
        :rtype: numpy array of shape (n_samples, n_atoms, n_features) and (n_samples, n_atoms, n_features, n_atoms, 3)
        """

        elements, element_pairs = self._get_elements_and_pairs(classes)

        n_samples = xyz.shape[0]
        n_atoms = xyz.shape[1]

        if self.tensorboard:
            self.tensorboard_logger_representation.initialise()

        # since it has to be 1
        with tf.name_scope("Inputs_G"):
            zs_tf = tf.placeholder(shape=[n_samples, n_atoms], dtype=tf.int32, name="Classes")
            xyz_tf = tf.placeholder(shape=[n_samples, n_atoms, 3], dtype=tf.float32, name="xyz")

            dataset = tf.data.Dataset.from_tensor_slices((xyz_tf, zs_tf))
            iterator = tf.data.Iterator.from_structure(dataset.output_types, dataset.output_shapes)
            batch_xyz, batch_zs = iterator.get_next()

        with tf.name_scope("Descriptor"):

            representation = generate_parkhill_acsf_single(xyzs=batch_xyz, Zs=batch_zs, elements=elements,
                                                           element_pairs=element_pairs,
                                                           rcut=self.acsf_parameters['rcut'],
                                                           acut=self.acsf_parameters['acut'],
                                                           nRs2=self.acsf_parameters['nRs2'],
                                                           nRs3=self.acsf_parameters['nRs3'],
                                                           nTs=self.acsf_parameters['nTs'],
                                                           eta=self.acsf_parameters['eta'],
                                                           zeta=self.acsf_parameters['zeta'])

            jacobian = partial_derivatives(representation, batch_xyz)

        sess = tf.Session()
        sess.run(tf.global_variables_initializer())
        sess.run(iterator.make_initializer(dataset), feed_dict={xyz_tf: xyz, zs_tf: classes})

        # Do representations and gradients one by one
        gradients_slices = []
        representation_slices = []

        if self.tensorboard:
            self.tensorboard_logger_representation.set_summary_writer(sess)
            counter = 0
            while True:
                try:
                    representation_np, gradient_np = sess.run([representation, jacobian],
                                                              options=self.tensorboard_logger_representation.options,
                                                              run_metadata=self.tensorboard_logger_representation.run_metadata)
                    self.tensorboard_logger_representation.write_metadata(counter)
                    representation_slices.append(representation_np)
                    gradients_slices.append(gradient_np)
                    counter += 1
                except tf.errors.OutOfRangeError:
                    break
        else:
            while True:
                try:
                    representation_np, gradient_np = sess.run([representation, jacobian])
                    representation_slices.append(representation_np)
                    gradients_slices.append(gradient_np)
                except tf.errors.OutOfRangeError:
                    break

        sess.close()

        return np.asarray(representation_slices), np.asarray(gradients_slices)

    def _generate_rep_and_dgdr_fortran(self, xyz, classes):
        """
        This function uses fortran to generate the representation and the derivative of the representation with respect
        to the cartesian coordinates.

        :param xyz: cartesian coordinates
        :type xyz: numpy array of shape (n_samples, n_atoms, 3)
        :param classes: the atom types
        :type classes: numpy array of shape (n_samples, n_atoms)
        :return: representations and their derivatives wrt to xyz
        :rtype: numpy array of shape (n_samples, n_atoms, n_features) and (n_samples, n_atoms, n_features, n_atoms, 3)
        """

        elements, _ = self._get_elements_and_pairs(classes)

        representation = []
        dgdr = []

        for i in range(xyz.shape[0]):
            g, dg = generate_acsf(coordinates=xyz[i], elements=elements, gradients=True, nuclear_charges=classes[i],
                                  rcut=self.acsf_parameters['rcut'],
                                  acut=self.acsf_parameters['acut'],
                                  nRs2=self.acsf_parameters['nRs2'],
                                  nRs3=self.acsf_parameters['nRs3'],
                                  nTs=self.acsf_parameters['nTs'],
                                  eta2=self.acsf_parameters['eta'],
                                  eta3=self.acsf_parameters['eta'],
                                  zeta=self.acsf_parameters['zeta'])
            representation.append(g)
            dgdr.append(dg)

        return np.asarray(representation), np.asarray(dgdr)

    def _get_nn_forces(self, nn_ene, g, dg_dr):
        """
        This function calculates the derivative of the neural network with respect to the cartesian coordinates by doing
        the chain rule.

        :param nn_ene: the output from the neural network (energy)
        :type nn_ene: tf tensor of shape (n_samples, 1)
        :param g: representation
        :type g: tf tensor of shape (n_samples, n_atoms, n_features)
        :param dg_dr: derivative of the representation with respect to the cartesian coordinates
        :type dg_dr: tf tensor of shape (n_samples, n_atoms, n_features, atoms, 3)
        :return: forces
        :rtype: tf tensor of shape (n_samples, n_atoms, 3)
        """

        # Derivative of the total energy with respect to the representation. Shape (n_samples, n_atoms, n_features)
        dene_dg = tf.gradients(nn_ene, g, name='dEne_dG')[0]

        forces = - tf.einsum('abcij,abc->aij', dg_dr, dene_dg)
        forces = tf.identity(forces, name="output_grad")

        return forces

    def _fit(self, x, y, classes, dy, dgdr):
        """
        This fit function checks whether there is a model that has already been loaded. If yes, it calls the fit function
        that restarts training from where it was left off. Otherwise, the fitting is started from scratch.

        :param xyz: cartesian coordinates
        :type xyz: numpy array of shape (n_samples, n_atoms, 3)
        :param y: molecular properties
        :type y: numpy array of shape (n_samples,)
        :param dy: gradients of the properties wrt to cartesian coordinates
        :type dy: numpy array of shape (n_samples, n_atoms, 3)
        :param classes: type of the atoms in the system
        :type classes: numpy array of shape (n_samples, n_atoms)
        :param dg_dr: gradients of the representation with respect to the cartesian coordinates
        :type dg_dr: numpy array of shape (n_samples, n_atoms, n_features, n_atoms, 3)
        :return: None
        """
        if not self.loaded_model:
            self._fit_from_scratch(x, y, dy, classes, dgdr)
        else:
            self._fit_from_loaded(x, y, dy, classes, dgdr)

    def _fit_from_loaded(self, x, y, dy, classes, dgdr):

        if self.session == None:
            raise InputError("The Tensorflow session appears to not exisit.")

        g_approved, y_approved, classes_approved, dy_approved, dg_dr_approved = self._check_inputs(x, y, classes, dy,
                                                                                                   dgdr)
        if is_none(self.element_pairs) and is_none(self.elements):
            self.elements, self.element_pairs = self._get_elements_and_pairs(classes_approved)
            # self.n_features = self.elements.shape[0] * self.representation_params['radial_rs'].shape[0] + \
            #                   self.element_pairs.shape[0] * self.representation_params['angular_rs'].shape[0] * \
            #                   self.representation_params['theta_s'].shape[0]
            self.n_features = g_approved.shape[-1]

        self.n_samples = g_approved.shape[0]
        max_n_atoms = g_approved.shape[1]

        batch_size = self._get_batch_size()
        n_batches = ceil(self.n_samples, batch_size)

        if self.tensorboard:
            self.tensorboard_logger_training.initialise()
            self.tensorboard_logger_training.set_summary_writer(self.session)

        graph = tf.get_default_graph()

        with graph.as_default():
            # Reloading all the needed operations and tensors
            g_tf = graph.get_tensor_by_name("Data/Descriptors:0")
            zs_tf = graph.get_tensor_by_name("Data/Classes:0")
            dg_dr_tf = graph.get_tensor_by_name("Data/dG_dr:0")
            true_ene = graph.get_tensor_by_name("Data/Properties:0")
            true_forces = graph.get_tensor_by_name("Data/Forces:0")
            tf_buffer = graph.get_tensor_by_name("Data/buffer:0")

            cost = graph.get_tensor_by_name("Cost/add_6:0")

            optimisation_op = graph.get_operation_by_name("optimisation_op")
            dataset_init_op = graph.get_operation_by_name("dataset_init")

            output_grad = graph.get_tensor_by_name("Model/output_grad:0")

            # Recording cost to tensorboard
            if self.tensorboard:
                cost_summary = self.tensorboard_logger_training.write_cost_summary(cost)

            for i in range(self.iterations):

                if i % 2 == 0:
                    buff = int(3.5 * batch_size)
                else:
                    buff = int(4.5 * batch_size)

                self.session.run(dataset_init_op,
                                 feed_dict={g_tf: g_approved, dg_dr_tf: dg_dr_approved, zs_tf: classes_approved,
                                            true_ene: y_approved, true_forces: dy_approved, tf_buffer: buff})

                for j in range(n_batches):
                    if self.tensorboard:
                        self.session.run(optimisation_op, options=self.tensorboard_logger_training.options,
                                         run_metadata=self.tensorboard_logger_training.run_metadata)
                    else:
                        self.session.run(optimisation_op)

                if self.tensorboard:
                    if i % self.tensorboard_logger_training.store_frequency == 0:
                        self.session.run(dataset_init_op,
                                         feed_dict={g_tf: g_approved, dg_dr_tf: dg_dr_approved, zs_tf: classes_approved,
                                                    true_ene: y_approved, true_forces: dy_approved, tf_buffer: buff})
                        self.tensorboard_logger_training.write_summary(self.session, i)

    def _fit_from_scratch(self, x, y, dy, classes, dgdr):
        """
        This function fits the weights of the neural networks to the properties and their gradient from scratch.

        :param xyz: cartesian coordinates
        :type xyz: numpy array of shape (n_samples, n_atoms, 3)
        :param y: molecular properties
        :type y: numpy array of shape (n_samples,)
        :param dy: gradients of the properties wrt to cartesian coordinates
        :type dy: numpy array of shape (n_samples, n_atoms, 3)
        :param classes: type of the atoms in the system
        :type classes: numpy array of shape (n_samples, n_atoms)
        :param dg_dr: gradients of the representation with respect to the cartesian coordinates
        :type dg_dr: numpy array of shape (n_samples, n_atoms, n_features, n_atoms, 3)
        :return: None
        """

        g_approved, y_approved, classes_approved, dy_approved, dg_dr_approved = self._check_inputs(x, y, classes, dy, dgdr)

        if is_none(self.element_pairs) and is_none(self.elements):
            self.elements, self.element_pairs = self._get_elements_and_pairs(classes_approved)
            # self.n_features = self.elements.shape[0] * self.acsf_parameters['nRs2'] + \
            #                   self.element_pairs.shape[0] * self.acsf_parameters['nRs3'] * \
            #                   self.acsf_parameters['nTs']
            self.n_features = g_approved.shape[-1]

        self.n_samples = g_approved.shape[0]
        max_n_atoms = g_approved.shape[1]

        batch_size = self._get_batch_size()
        n_batches = ceil(self.n_samples, batch_size)

        if self.tensorboard:
            self.tensorboard_logger_training.initialise()

        # Turning the quantities into tensors
        with tf.name_scope("Data"):
            zs_tf = tf.placeholder(shape=[None, max_n_atoms], dtype=tf.int32, name="Classes")
            g_tf = tf.placeholder(shape=[None, max_n_atoms, self.n_features], dtype=tf.float32, name="Descriptors")
            dg_dr_tf = tf.placeholder(shape=[None, max_n_atoms, self.n_features, max_n_atoms, 3], dtype=tf.float32, name="dG_dr")
            true_ene = tf.placeholder(shape=[None, 1], dtype=tf.float32, name="Properties")
            true_forces = tf.placeholder(shape=[None, max_n_atoms, 3], dtype=tf.float32, name="Forces")
            buffer_tf = tf.placeholder(dtype=tf.int64, name="buffer")

            dataset = tf.data.Dataset.from_tensor_slices((g_tf, dg_dr_tf, true_ene, true_forces, zs_tf))
            dataset = dataset.shuffle(buffer_size=buffer_tf)
            dataset = dataset.batch(batch_size)
            iterator = tf.data.Iterator.from_structure(dataset.output_types, dataset.output_shapes)
            batch_g, batch_dg_dr, batch_y, batch_dy, batch_zs = iterator.get_next()

        element_weights, element_biases = self._make_weights_biases(self.elements)

        # Creating the model
        with tf.name_scope("Model"):
            energies = self._model(batch_g, batch_zs, element_weights, element_biases)
            forces = self._get_nn_forces(energies, batch_g, batch_dg_dr)

        # Calculating the cost
        with tf.name_scope("Cost"):
            cost = self._cost_G(batch_y, energies, batch_dy, forces, element_weights)

        if self.tensorboard:
            cost_summary = self.tensorboard_logger_training.write_cost_summary(cost)

        optimiser = self._set_optimiser()
        optimisation_op = optimiser.minimize(cost, name="optimisation_op")

        # Initialisation of variables and iterators
        init = tf.global_variables_initializer()
        iterator_init = iterator.make_initializer(dataset, name="dataset_init")

        # Starting the session
        self.session = tf.Session()

        if self.tensorboard:
            self.tensorboard_logger_training.set_summary_writer(self.session)

        self.session.run(init)

        for i in range(self.iterations):

            if i % 2 == 0:
                buff = int(3.5 * batch_size)
            else:
                buff = int(4.5 * batch_size)

            self.session.run(iterator_init, feed_dict={g_tf: g_approved, dg_dr_tf: dg_dr_approved,
                                                       zs_tf: classes_approved, true_ene: y_approved,
                                                       true_forces: dy_approved, buffer_tf:buff})

            for j in range(n_batches):
                if self.tensorboard:
                    self.session.run(optimisation_op, options=self.tensorboard_logger_training.options,
                             run_metadata=self.tensorboard_logger_training.run_metadata)
                else:
                    self.session.run(optimisation_op)

            # This seems to run the iterator.get_next() op, which gives problems with end of sequence
            # Hence why I re-initialise the iterator
            if self.tensorboard:
                if i % self.tensorboard_logger_training.store_frequency == 0:
                    self.session.run(iterator_init,
                                     feed_dict={g_tf: g_approved, dg_dr_tf: dg_dr_approved, zs_tf: classes_approved,
                                                true_ene: y_approved, true_forces: dy_approved, buffer_tf:buff})
                    self.tensorboard_logger_training.write_summary(self.session, i)

        # This is called so that predictions can be made from xyz as well as from the representation
        self._build_model_from_xyz(max_n_atoms, element_weights, element_biases)

        self.loaded_model = True

    def predict(self, x, classes=None, dgdr=None):
        """
        This function overwrites the parent predict, because it needs to return not only the properties but also the
        gradients.

        :param x: representation or indices
        :type x: numpy array of shape (n_samples, n_features) or (n_samples, n_atoms, n_features) or an array of ints
        :param classes: the classes to use for atomic decomposition
        :type classes: numpy array of shape (n_sample, n_atoms)
        :param dg_dr: gradients of the representation with respect to the cartesian coordinates
        :type dg_dr: numpy array of shape (n_samples, n_atoms, n_features, n_atoms, 3)

        :return: predictions of the molecular properties and their gradients.
        :rtype: numpy array of shape (n_samples,) and (n_samples, n_atoms, 3)
        """
        prop_predictions, grad_predictions = self._predict(x, classes, dgdr)

        if prop_predictions.ndim > 1 and prop_predictions.shape[1] == 1:
            prop_predictions = prop_predictions.ravel()

        return prop_predictions, grad_predictions

    def _predict(self, x, classes, dgdr):
        """
        This function predicts the properties and their gradient starting from the cartesian coordinates and the atom
        types.

        :param xyz: Cartesian coordinates
        :type xyz: numpy array of shape (n_samples, n_atoms, 3)
        :param classes: the different atom types present in the system
        :type classes: numpy array of shape (n_samples, n_atoms)
        :param dg_dr: gradients of the representation with respect to the cartesian coordinates
        :type dg_dr: numpy array of shape (n_samples, n_atoms, n_features, n_atoms, 3)

        :return: predicted properties and their gradients
        :rtype: numpy arrays of shape (n_samples,) and (n_samples, n_atoms, 3)
        """

        g_approved, classes_approved, dg_dr_approved = self._check_predict_input(x, classes, dgdr)

        # TODO find a cleaner way of doing this
        empty_ene = np.empty((g_approved.shape[0], 1))
        empty_forces = np.empty((g_approved.shape[0], g_approved.shape[1], 3))

        if self.session == None:
            raise InputError("Model needs to be fit before predictions can be made.")

        graph = tf.get_default_graph()

        with graph.as_default():
            g_tf = graph.get_tensor_by_name("Data/Descriptors:0")
            zs_tf = graph.get_tensor_by_name("Data/Classes:0")
            dg_dr_tf = graph.get_tensor_by_name("Data/dG_dr:0")
            model = graph.get_tensor_by_name("Model/output:0")
            output_grad = graph.get_tensor_by_name("Model/output_grad:0")
            true_ene = graph.get_tensor_by_name("Data/Properties:0")
            true_forces = graph.get_tensor_by_name("Data/Forces:0")
            tf_buffer = graph.get_tensor_by_name("Data/buffer:0")

            dataset_init_op = graph.get_operation_by_name("dataset_init")

            self.session.run(dataset_init_op, feed_dict={g_tf: g_approved, zs_tf:classes_approved, dg_dr_tf: dg_dr_approved,
                                                         true_ene: empty_ene, true_forces: empty_forces, tf_buffer:1})

            tot_y_pred = []
            tot_dy_pred = []

            while True:
                try:
                    y_pred, dy_pred = self.session.run([model, output_grad],
                                                       feed_dict={g_tf: g_approved, zs_tf: classes_approved,
                                                                  dg_dr_tf: dg_dr_approved,
                                                                  true_ene: empty_ene, true_forces: empty_forces})
                    tot_y_pred.append(y_pred)
                    tot_dy_pred.append(dy_pred)
                except tf.errors.OutOfRangeError:
                    break

        return np.concatenate(tot_y_pred, axis=0), np.concatenate(tot_dy_pred, axis=0)

    def predict_from_xyz(self, xyz, classes):
        """
        This function takes in the cartesian coordinates and the atom types and returns energies and forces.
        :param xyz: cartesian coordinates
        :type xyz: numpy array of shape (n_samples, n_atoms, 3)
        :param classes: atom types
        :type classes: numpy array of shape (n_samples, n_atoms)
        :return: energies and forces
        :rtype: numpy array of shape  (n_samples,) and (n_samples, n_atoms, 3)
        """

        if self.session == None:
            raise InputError("Model needs to be fit before predictions can be made.")

        graph = tf.get_default_graph()

        with graph.as_default():
            xyz_tf = graph.get_tensor_by_name("Inputs_pred/xyz:0")
            classes_tf = graph.get_tensor_by_name("Inputs_pred/Classes:0")
            ene_nn = graph.get_tensor_by_name("Model_pred/output:0")
            forces_nn = graph.get_tensor_by_name("Model_pred/Forces_nn:0")
            init = graph.get_operation_by_name("Inputs_pred/dataset_init")
            self.session.run(init, feed_dict={xyz_tf: xyz, classes_tf: classes} )

            tot_y_pred = []
            tot_dy_pred = []

            while True:
                try:
                    y_pred, dy_pred = self.session.run([ene_nn, forces_nn])
                    tot_y_pred.append(y_pred)
                    tot_dy_pred.append(dy_pred)
                except tf.errors.OutOfRangeError:
                    break

        tot_y_pred = np.concatenate(tot_y_pred, axis=0)
        tot_dy_pred = np.concatenate(tot_dy_pred, axis=0)

        if tot_y_pred.ndim > 1 and tot_y_pred.shape[1] == 1:
            tot_y_pred = tot_y_pred.ravel()

        return tot_y_pred, tot_dy_pred

    def _build_model_from_xyz(self, n_atoms, element_weights, element_biases):
        """
        This function can be used to predict energies and forces straight from xyz data.
        :param xyz: Cartesian coordinates
        :type xyz: numpy array of shape (n_samples, n_atoms, 3)
        :param classes: atom types
        :type classes: numpy array of shape (n_samples, n_atoms)

        :return: predicted properties and their gradients
        :rtype: numpy arrays of shape (n_samples,) and (n_samples, n_atoms, 3)
        """

        # element_weights, element_biases = self._load_weights()

        with tf.name_scope("Inputs_pred"):
            zs_tf = tf.placeholder(shape=[None, n_atoms], dtype=tf.int32, name="Classes")
            xyz_tf = tf.placeholder(shape=[None, n_atoms, 3], dtype=tf.float32, name="xyz")

            dataset = tf.data.Dataset.from_tensor_slices((xyz_tf, zs_tf))
            iterator = tf.data.Iterator.from_structure(dataset.output_types, dataset.output_shapes)
            batch_xyz, batch_zs = iterator.get_next()
            iterator_init = iterator.make_initializer(dataset, name="dataset_init")

            # batch_xyz = tf.identity(batch_xyz, name="xyz")
            # batch_zs = tf.identity(batch_zs, name="Classes")

        with tf.name_scope("Descriptor_pred"):

            batch_representation = generate_parkhill_acsf_single(xyzs=batch_xyz, Zs=batch_zs, elements=self.elements,
                                                          element_pairs=self.element_pairs,
                                                          rcut=self.acsf_parameters['rcut'],
                                                          acut=self.acsf_parameters['acut'],
                                                          nRs2=self.acsf_parameters['nRs2'],
                                                          nRs3=self.acsf_parameters['nRs3'],
                                                          nTs=self.acsf_parameters['nTs'],
                                                          eta=self.acsf_parameters['eta'],
                                                          zeta=self.acsf_parameters['zeta'])

        with tf.name_scope("Model_pred"):
            batch_energies_nn = self._model(batch_representation, batch_zs, element_weights, element_biases)
            batch_forces_nn = - tf.gradients(batch_energies_nn, batch_xyz)[0]
            batch_forces_nn = tf.identity(batch_forces_nn, name="Forces_nn")

    def _score_r2(self, x, y=None, classes=None, dy=None, dgdr=None):
        """
        Calculate the coefficient of determination (R^2).
        Larger values corresponds to a better prediction.

        :param x: either the cartesian coordinates or the indices to the samples
        :type x: either a numpy array of shape (n_samples, n_atoms, 3) or a numpy array of ints
        :param y: either the properties or None
        :type y: either a numpy array of shape (n_samples,) or None
        :param dy: either the gradients or None
        :type dy: either a numpy array of shape (n_samples, n_atoms, 3)
        :param classes: either the classes or None
        :type classes: either a numpy array of shape (n_samples, n_atoms) or None
        :param dg_dr: gradients of the representation with respect to the cartesian coordinates
        :type dg_dr: numpy array of shape (n_samples, n_atoms, n_features, n_atoms, 3)

        :return: average R^2 of the properties and the gradient
        :rtype: float
        """

        y_approved, dy_approved = self._check_score_input(x, y, dy)

        y_pred, dy_pred = self.predict(x, classes, dgdr)

        y_r2 = r2_score(y_approved, y_pred, sample_weight = None)
        dy_approved = np.reshape(dy_approved, (dy_approved.shape[0], dy_approved.shape[1]*dy_approved.shape[2]))
        dy_pred = np.reshape(dy_pred, (dy_pred.shape[0], dy_pred.shape[1] * dy_pred.shape[2]))
        dy_r2 = r2_score(dy_approved, dy_pred, sample_weight= None)
        r2 = (y_r2 + dy_r2)*0.5
        return r2

    def _score_mae(self, x, y=None, classes=None, dy=None, dgdr=None):
        """
        Calculate the mean absolute error.
        Smaller values corresponds to a better prediction.

        :param x: either the representations or the indices to the representations
        :type x: either a numpy array of shape (n_samples, n_atoms, n_features) or a numpy array of ints
        :param y: either the properties or None
        :type y: either a numpy array of shape (n_samples,) or None
        :param dy: either the gradients or None
        :type dy: either a numpy array of shape (n_samples, n_atoms, 3)
        :param classes: either the classes or None
        :type classes: either a numpy array of shape (n_samples, n_atoms) or None
        :param dg_dr: gradients of the representation with respect to the cartesian coordinates
        :type dg_dr: numpy array of shape (n_samples, n_atoms, n_features, n_atoms, 3)

        :param sample_weight: Weights of the samples. None indicates that that each sample has the same weight.
        :type sample_weight: array of shape (n_samples,)

        :return: Average Mean absolute error of the properties and the gradient
        :rtype: float
        """

        y_approved, dy_approved = self._check_score_input(x, y, dy)

        y_pred, dy_pred = self.predict(x, classes, dgdr)

        dy_approved = np.reshape(dy_approved, (dy_approved.shape[0], dy_approved.shape[1] * dy_approved.shape[2]))
        dy_pred = np.reshape(dy_pred, (dy_pred.shape[0], dy_pred.shape[1] * dy_pred.shape[2]))
        y_mae = (-1.0) * mean_absolute_error(y_approved, y_pred, sample_weight=None)
        dy_mae = (-1.0) * mean_absolute_error(dy_approved, dy_pred, sample_weight=None)
        mae = 0.5*y_mae + 0.5*dy_mae
        print("Warning! The mae is multiplied by -1 so that it can be minimised in Osprey!")
        return mae

    def _score_rmse(self, x, y=None, classes=None, dy=None, dgdr=None):
        """
        Calculate the root mean squared error.
        Smaller values corresponds to a better prediction.

        :param x: either the representations or the indices to the representations
        :type x: either a numpy array of shape (n_samples, n_atoms, n_features) or a numpy array of ints
        :param y: either the properties or None
        :type y: either a numpy array of shape (n_samples,) or None
        :param dy: either the gradients or None
        :type dy: either a numpy array of shape (n_samples, n_atoms, 3)
        :param classes: either the classes or None
        :type classes: either a numpy array of shape (n_samples, n_atoms) or None
        :param dg_dr: gradients of the representation with respect to the cartesian coordinates
        :type dg_dr: numpy array of shape (n_samples, n_atoms, n_features, n_atoms, 3)

        :return: Average root mean square error of the properties and the gradient
        :rtype: float
        """

        y_approved, dy_approved = self._check_score_input(x, y, dy)

        y_pred, dy_pred = self.predict(x, classes, dgdr)
        dy_approved = np.reshape(dy_approved, (dy_approved.shape[0], dy_approved.shape[1] * dy_approved.shape[2]))
        dy_pred = np.reshape(dy_pred, (dy_pred.shape[0], dy_pred.shape[1] * dy_pred.shape[2]))
        y_rmse = np.sqrt(mean_squared_error(y_approved, y_pred, sample_weight = None))
        dy_rmse = np.sqrt(mean_squared_error(dy_approved, dy_pred, sample_weight=None))
        rmse = 0.5*y_rmse + 0.5*dy_rmse
        return rmse

    def save_nn(self, save_dir="saved_model"):
        """
        This function saves the trained model to be used for later prediction.

        :param save_dir: directory in which to save the model
        :type save_dir: string
        :return: None
        """

        if self.session == None:
            raise InputError("Model needs to be fit before predictions can be made.")

        graph = tf.get_default_graph()

        with graph.as_default():
            g = graph.get_tensor_by_name("Data/Descriptors:0")
            dg_dr = graph.get_tensor_by_name("Data/dG_dr:0")
            zs = graph.get_tensor_by_name("Data/Classes:0")
            true_ene = graph.get_tensor_by_name("Data/Properties:0")
            true_forces = graph.get_tensor_by_name("Data/Forces:0")
            model = graph.get_tensor_by_name("Model/output:0")

            xyz = graph.get_tensor_by_name("Inputs_pred/xyz:0")
            classes = graph.get_tensor_by_name("Inputs_pred/Classes:0")
            ene_nn = graph.get_tensor_by_name("Model_pred/output:0")
            forces_nn = graph.get_tensor_by_name("Model_pred/Forces_nn:0")

        tf.saved_model.simple_save(self.session, export_dir=save_dir,
                                   inputs={"Data/Descriptors:0": g, "Data/dG_dr:0": dg_dr, "Data/Classes:0":zs,
                                           "Inputs_pred/xyz:0": xyz, "Inputs_pred/Classes:0": classes,
                                           "Data/Properties:0": true_ene, "Data/Forces:0": true_forces},
                                   outputs={"Model/output:0": model, "Model_pred/output:0": ene_nn,
                                            "Model_pred/Forces_nn:0":forces_nn})

    def load_nn(self, save_dir="saved_model"):
        """
        This function reloads a model for predictions.

        :param save_dir: the name of the directory where the model is saved.
        :type save_dir: string
        :return: None
        """

        self.session = tf.Session(graph=tf.get_default_graph())
        tf.saved_model.loader.load(self.session, [tf.saved_model.tag_constants.SERVING], save_dir)

        self.loaded_model = True
<|MERGE_RESOLUTION|>--- conflicted
+++ resolved
@@ -30,15 +30,9 @@
 import tensorflow as tf
 from sklearn.metrics import r2_score, mean_squared_error, mean_absolute_error
 from sklearn.base import BaseEstimator
-<<<<<<< HEAD
-from qml.aglaia.symm_funct import generate_parkhill_acsf, generate_parkhill_acsf_single
-from qml.aglaia.utils import InputError, ceil, is_positive_or_zero, is_positive_integer, is_positive, \
-        is_bool, is_positive_integer_or_zero, is_string, is_positive_integer_array, is_array_like, is_none, \
-=======
-from .symm_funct import generate_parkhill_acsf
+from .symm_funct import generate_parkhill_acsf, generate_parkhill_acsf_single
 from ..utils.utils import InputError, ceil, is_positive_or_zero, is_positive_integer, is_positive, \
         is_bool, is_positive_integer_or_zero, is_string, is_positive_integer_array, is_array_like, \
->>>>>>> f77d0409
         check_global_representation, check_y, check_sizes, check_dy, check_classes, is_numeric_array, is_non_zero_integer, \
     is_positive_integer_or_zero_array, check_local_representation, check_dgdr
 
@@ -729,27 +723,18 @@
         :return: None
         """
 
-<<<<<<< HEAD
-        # TODO need to add a way of just setting XYZ
-        if is_none(self.compounds) and is_none(xyz) and is_none(classes):
+        if isinstance(self.compounds, type(None)) and isinstance(xyz, type(None)) and isinstance(classes, type(None)):
             raise InputError("QML compounds need to be created in advance or Cartesian coordinates need to be passed in "
                              "order to generate the representation.")
 
-        if not is_none(self.g):
-=======
-        if self.compounds is None and xyz is None and classes is None:
-            raise InputError("QML compounds need to be created in advance or Cartesian coordinates need to be passed in "
-                             "order to generate the representation.")
-
-        if self.representation is not None:
->>>>>>> f77d0409
+        if isinstance(self.g, type(None)):
             raise InputError("The representations have already been set!")
 
-        if self.compounds is None:
+        if isinstance(self.compounds, type(None)):
 
             self.g, self.classes = self._generate_representations_from_data(xyz, classes, method)
 
-        elif xyz is None:
+        elif isinstance(xyz, type(None)):
             # Make representations from compounds
 
             self.g, self.classes = self._generate_representations_from_compounds()
@@ -791,14 +776,10 @@
         :type representations: numpy array of shape (n_samples, n_features) or (n_samples, n_atoms, n_features)
         """
 
-<<<<<<< HEAD
-        if not is_none(self.g):
-=======
-        if self.representation is not None:
->>>>>>> f77d0409
+        if not isinstance(self.g, type(None)):
             raise InputError("The representations have already been set!")
 
-        if representations is None:
+        if isinstance(representations, type(None)):
             raise InputError("Descriptor cannot be set to none.")
         else:
             if is_numeric_array(representations):
@@ -1119,25 +1100,21 @@
             raise InputError("Expected string for variable 'representation'. Got %s" % str(representation))
         if representation.lower() not in ['sorted_coulomb_matrix', 'unsorted_coulomb_matrix', 'bag_of_bonds', 'slatm']:
             raise InputError("Unknown representation %s" % representation)
-        self.representation = representation.lower()
+        self.representation_name = representation.lower()
 
         if parameters is not None:
             if not type(parameters) is dict:
                 raise InputError("The representation parameters passed should be either None or a dictionary.")
 
-        if self.representation == 'slatm':
+        if self.representation_name == 'slatm':
 
             self._set_slatm_parameters(parameters)
 
         else:
 
-<<<<<<< HEAD
-            if not is_none(parameters):
-                raise InputError("The representation %s does not take any additional parameters." % (self.representation))
-=======
-            if parameters is not None:
+            if not isinstance(parameters, type(None)):
                 raise InputError("The representation %s does not take any additional parameters." % (self.representation_name))
->>>>>>> f77d0409
+
 
     def _set_representation(self, representation):
         """
@@ -1456,31 +1433,18 @@
         if not is_array_like(x):
             raise InputError("x should be an array either containing indices or data.")
 
-<<<<<<< HEAD
-        if not is_none(dy) and not is_none(classes) and not is_none(dgdr):
-=======
-        if dy is not None and classes is not None:
->>>>>>> f77d0409
+        if not isinstance(dy, type(None)) and not isinstance(classes, type(None)):
             raise InputError("MRMP estimator cannot predict gradients and do atomic decomposition.")
 
         # Check if x is made up of indices or data
         if is_positive_integer_or_zero_array(x):
 
-<<<<<<< HEAD
-            if is_none(self.g):
-                if is_none(self.compounds):
+            if isinstance(self.g, type(None)):
+                if isinstance(self.compounds, type(None)):
                     raise InputError("No representations or QML compounds have been set yet.")
                 else:
                     self.g, _ = self._generate_representations_from_compounds()
-            if is_none(self.properties):
-=======
-            if self.representation is None:
-                if self.compounds is None:
-                    raise InputError("No representations or QML compounds have been set yet.")
-                else:
-                    self.representation, _ = self._generate_representations_from_compounds()
-            if self.properties is None:
->>>>>>> f77d0409
+            if isinstance(self.properties, type(None)):
                 raise InputError("The properties need to be set in advance.")
 
             approved_x = self.g[x]
@@ -1532,21 +1496,12 @@
         # Check if x is made up of indices or data
         if is_positive_integer_or_zero_array(x):
 
-<<<<<<< HEAD
-            if is_none(self.g):
-                if is_none(self.compounds):
+            if isinstance(self.g, type(None)):
+                if isinstance(self.compounds, type(None)):
                     raise InputError("No representations or QML compounds have been set yet.")
                 else:
                     self.g, _ = self._generate_representations_from_compounds()
-            if is_none(self.properties):
-=======
-            if self.representation is None:
-                if self.compounds is None:
-                    raise InputError("No representations or QML compounds have been set yet.")
-                else:
-                    self.representation, _ = self._generate_representations_from_compounds()
-            if self.properties is None:
->>>>>>> f77d0409
+            if isinstance(self.properties, type(None)):
                 raise InputError("The properties need to be set in advance.")
 
             approved_x = self.g[x]
@@ -2182,26 +2137,22 @@
         if dy is not None:
             raise InputError("ARMP estimator cannot be used to predict gradients. Use ARMP_G estimator.")
 
-        if not is_none(dgdr):
+        if not isinstance(dgdr, type(None)):
             raise InputError("ARMP estimator cannot be used to predict gradients. Use ARMP_G estimator.")
 
         # Check if x is made up of indices or data
         if is_positive_integer_or_zero_array(x):
 
-<<<<<<< HEAD
-            if is_none(self.g):
-=======
-            if self.representation is None:
->>>>>>> f77d0409
-
-                if self.compounds is None:
+            if isinstance(self.g, type(None)):
+
+                if isinstance(self.compounds, type(None)):
                     raise InputError("No representations or QML compounds have been set yet.")
                 else:
                     self.g, self.classes = self._generate_representations_from_compounds()
 
-            if self.properties is None:
+            if isinstance(self.properties, type(None)):
                 raise InputError("The properties need to be set in advance.")
-            if self.classes is None:
+            if isinstance(self.classes, type(None)):
                 raise InputError("The classes need to be set in advance.")
 
             approved_x = self.g[x]
@@ -2246,31 +2197,19 @@
         if not is_array_like(x):
             raise InputError("x should be an array either containing indices or data.")
 
-        if not is_none(dgdr):
+        if not isinstance(dgdr, type(None)):
             raise InputError("ARMP does not require gradients of the representation.")
 
         # Check if x is made up of indices or data
         if is_positive_integer_or_zero_array(x):
 
-<<<<<<< HEAD
-            if is_none(self.g):
-                if is_none(self.compounds):
-=======
-            if self.representation is None:
-                if self.compounds is None:
->>>>>>> f77d0409
+            if isinstance(self.g, type(None)):
+                if isinstance(self.compounds, type(None)):
                     raise InputError("No representations or QML compounds have been set yet.")
                 else:
                     self.g, self.classes = self._generate_representations_from_compounds()
 
-<<<<<<< HEAD
             approved_x = self.g[x]
-=======
-            if isinstance(self.properties, type(None)):
-                raise InputError("The properties need to be set in advance.")
-
-            approved_x = self.representation[x]
->>>>>>> f77d0409
             approved_classes = self.classes[x]
 
             check_sizes(x=approved_x, classes=approved_classes)
@@ -2889,10 +2828,10 @@
         # Check if x is made up of indices or data
         if is_positive_integer_or_zero_array(x):
 
-            if is_none(self.g):
-
-                if is_none(self.xyz) or is_none(self.classes):
-                    if not is_none(self.compounds):
+            if isinstance(self.g, type(None)):
+
+                if isinstance(self.xyz, type(None)) or isinstance(self.classes, type(None)):
+                    if not isinstance(self.compounds, type(None)):
                         idx_tot = len(self.compounds)
                         self.xyz = self._get_xyz_from_compounds(idx_tot)
                         self.classes = self._get_classes_from_compounds(idx_tot)
@@ -2908,24 +2847,24 @@
                 approved_dgdr = self.dg_dr[x]
                 approved_classes = self.classes[x]
 
-            if is_none(self.properties):
+            if isinstance(self.properties, type(None)):
                 raise InputError("The properties need to be set in advance.")
             else:
                 approved_y = self._get_properties(x)
 
-            if is_none(self.gradients):
+            if isinstance(self.gradients, type(None)):
                 raise InputError("The gradients need to be set in advance.")
             else:
                 approved_dy = self.gradients[x]
 
         else:
-            if is_none(y):
+            if isinstance(y, type(None)):
                 raise InputError("y cannot be of None type.")
-            if is_none(dy):
+            if isinstance(dy, type(None)):
                 raise InputError("ARMP_G estimator requires gradients.")
-            if is_none(classes):
+            if isinstance(classes, type(None)):
                 raise InputError("ARMP_G estimator needs the classes to do atomic decomposition.")
-            if is_none(dgdr):
+            if isinstance(dgdr, type(None)):
                 raise InputError("ARM_G class needs the gradients of the representation wrt to xyz.")
 
             approved_g = check_local_representation(x)
@@ -2959,10 +2898,10 @@
         # Check if x is made up of indices or data
         if is_positive_integer_or_zero_array(x):
 
-            if is_none(self.g):
-
-                if is_none(self.xyz) or is_none(self.classes):
-                    if not is_none(self.compounds):
+            if isinstance(self.g, type(None)):
+
+                if isinstance(self.xyz, type(None)) or isinstance(self.classes, type(None)):
+                    if not isinstance(self.compounds, type(None)):
                         idx_tot = len(self.compounds)
                         self.xyz = self._get_xyz_from_compounds(idx_tot)
                         self.classes = self._get_classes_from_compounds(idx_tot)
@@ -2982,9 +2921,9 @@
 
         else:
 
-            if is_none(classes):
+            if isinstance(classes, type(None)):
                 raise InputError("ARMP_G needs the classes to do atomic decomposition for predictions.")
-            if is_none(dgdr):
+            if isinstance(classes, type(None)):
                 raise InputError("ARMP_G needs the representation gradients for predictions.")
 
             approved_g = check_local_representation(x)
@@ -3016,20 +2955,20 @@
         # Check if x is made up of indices or data
         if is_positive_integer_or_zero_array(x):
 
-            if is_none(self.properties):
+            if isinstance(self.properties, type(None)):
                 raise InputError("The properties need to be set in advance.")
             else:
                 approved_y = self._get_properties(x)
 
-            if is_none(self.gradients):
+            if isinstance(self.gradients, type(None)):
                 raise InputError("The gradients need to be set in advance.")
             else:
                 approved_dy = self.gradients[x]
 
         else:
-            if is_none(y):
+            if isinstance(y, type(None)):
                 raise InputError("y cannot be of None type.")
-            if is_none(dy):
+            if isinstance(dy, type(None)):
                 raise InputError("ARMP_G estimator requires gradients.")
 
             approved_y = check_y(y)
@@ -3106,8 +3045,8 @@
         if method not in ['fortran', 'tf']:
             raise InputError("The method to generate the acsf can only be 'fortran' or 'tf'. Got %s." % (method))
 
-        if is_none(self.xyz) and is_none(self.classes):
-            if is_none(self.compounds):
+        if isinstance(self.xyz, type(None)) and isinstance(self.classes, type(None)):
+            if isinstance(self.compounds, type(None)):
                 raise InputError("Cartesian coordinates need to be passed in or set in advance in order to generate the "
                                  "representation and its gradients.")
             else:
@@ -3115,7 +3054,7 @@
                 self.xyz = self._get_xyz_from_compounds(idx_tot)
                 self.classes = self._get_classes_from_compounds(idx_tot)
 
-        if not is_none(self.g):
+        if not isinstance(self.g, type(None)):
             raise InputError("The representations have already been set!")
 
         if method == 'tf':
@@ -3131,7 +3070,7 @@
         :return: None
         """
 
-        if is_none(self.g) or is_none(self.dg_dr):
+        if isinstance(self.g, type(None)) or isinstance(self.dg_dr, type(None)):
             raise InputError("The representations and their gradients wrt to the Cartesian coordinates have not been calculated yet.")
 
         try:
@@ -3169,10 +3108,10 @@
         :return: None
         """
 
-        if not is_none(self.dg_dr):
+        if not isinstance(self.dg_dr, type(None)):
             raise InputError("The gradients of the representations wrt to xyz have already been set!")
 
-        if is_none(dgdr):
+        if isinstance(dgdr, type(None)):
             raise InputError("The gradients of the representations wrt to xyz cannot be set to none.")
         else:
             self.dg_dr = check_dgdr(dgdr)
@@ -3341,7 +3280,7 @@
 
         g_approved, y_approved, classes_approved, dy_approved, dg_dr_approved = self._check_inputs(x, y, classes, dy,
                                                                                                    dgdr)
-        if is_none(self.element_pairs) and is_none(self.elements):
+        if isinstance(self.element_pairs, type(None)) and isinstance(self.elements, type(None)):
             self.elements, self.element_pairs = self._get_elements_and_pairs(classes_approved)
             # self.n_features = self.elements.shape[0] * self.representation_params['radial_rs'].shape[0] + \
             #                   self.element_pairs.shape[0] * self.representation_params['angular_rs'].shape[0] * \
@@ -3424,7 +3363,7 @@
 
         g_approved, y_approved, classes_approved, dy_approved, dg_dr_approved = self._check_inputs(x, y, classes, dy, dgdr)
 
-        if is_none(self.element_pairs) and is_none(self.elements):
+        if isinstance(self.element_pairs, type(None)) and isinstance(self.elements, type(None)):
             self.elements, self.element_pairs = self._get_elements_and_pairs(classes_approved)
             # self.n_features = self.elements.shape[0] * self.acsf_parameters['nRs2'] + \
             #                   self.element_pairs.shape[0] * self.acsf_parameters['nRs3'] * \
