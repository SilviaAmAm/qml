# MIT License
#
# Copyright (c) 2018 Silvia Amabilino
#
# Permission is hereby granted, free of charge, to any person obtaining a copy
# of this software and associated documentation files (the "Software"), to deal
# in the Software without restriction, including without limitation the rights
# to use, copy, modify, merge, publish, distribute, sublicense, and/or sell
# copies of the Software, and to permit persons to whom the Software is
# furnished to do so, subject to the following conditions:
#
# The above copyright notice and this permission notice shall be included in all
# copies or substantial portions of the Software.
#
# THE SOFTWARE IS PROVIDED "AS IS", WITHOUT WARRANTY OF ANY KIND, EXPRESS OR
# IMPLIED, INCLUDING BUT NOT LIMITED TO THE WARRANTIES OF MERCHANTABILITY,
# FITNESS FOR A PARTICULAR PURPOSE AND NONINFRINGEMENT. IN NO EVENT SHALL THE
# AUTHORS OR COPYRIGHT HOLDERS BE LIABLE FOR ANY CLAIM, DAMAGES OR OTHER
# LIABILITY, WHETHER IN AN ACTION OF CONTRACT, TORT OR OTHERWISE, ARISING FROM,
# OUT OF OR IN CONNECTION WITH THE SOFTWARE OR THE USE OR OTHER DEALINGS IN THE
# SOFTWARE.


"""
This module contains an implementation of the symmetry functions used by Parkhill in the Tensormol paper:
https://arxiv.org/pdf/1711.06385.pdf
Here they are implemented with Numpy so that the Tensorflow implementation has something to be compared against.
"""

import numpy as np

def distance(r1, r2):
    """
    This function calculates the norm of two vectors.

    :param r1: a numpy array of shape (n,)
    :param r2: a numpy array of shape (n,)
    :return: a scalar
    """
    diff = r2-r1
    return np.linalg.norm(diff)

def fc(r_ij, r_c):
    """
    This function calculates the f_c term of the symmetry functions. r_ij is the distance between atom i and j. r_c is
    the cut off distance.

    :param r_ij: scalar
    :param r_c: scalar
    :return: sclar
    """
    if r_ij < r_c:
        f_c = 0.5 * (np.cos(np.pi * r_ij / r_c) + 1.0)
    else:
        f_c = 0.0
    return f_c

def get_costheta(xyz_i, xyz_j, xyz_k):
    """
    This function calculates the cosine of the angle in radiants between three points i, j and k. It requires the
    cartesian coordinates of the three points.

    :param xyz_i: numpy array of shape (3, )
    :param xyz_j: numpy array of shape (3, )
    :param xyz_k: numpy array of shape (3, )
    :return: scalar
    """
    r_ij = xyz_j - xyz_i
    r_ik = xyz_k - xyz_i
    numerator = np.dot(r_ij, r_ik)
    denominator = np.linalg.norm(r_ij) * np.linalg.norm(r_ik)
    costheta = numerator/denominator
    return costheta

def acsf_rad(xyzs, Zs, elements, radial_cutoff, radial_rs, eta):
    """
    This function calculates the radial part of the symmetry functions.

    :param xyzs: cartesian coordinates of the atoms. Numpy array of shape (n_samples, n_atoms, 3)
    :param Zs: atomic numpers of the atoms. Numpy array of shape (n_samples, n_atoms)
    :param elements: array of all the atomic numbers present sorted in descending order. Numpy array of shape (n_elements, )
    :param radial_cutoff: cut off length. scalar
    :param radial_rs: list of all the radial Rs parameters. Numpy array of shape (n_rad_rs,)
    :param eta: parameter. scalar.
    :return: numpy array of shape (n_samples, n_atoms, n_rad_rs*n_elements)
    """
    n_samples = xyzs.shape[0]
    n_atoms = xyzs.shape[1]
    n_rs = len(radial_rs)
    n_elements = len(elements)

    total_descriptor = []
    for sample in range(n_samples):
        sample_descriptor = []
        for main_atom in range(n_atoms):
            atom_descriptor = np.zeros((n_rs* n_elements,))
            if Zs[sample][main_atom] == 0:
                sample_descriptor.append(atom_descriptor)
                continue
            else:
                for i, rs_value in enumerate(radial_rs):
                    for neighb_atom in range(n_atoms):
                        if main_atom == neighb_atom:
                            continue
                        elif Zs[sample][neighb_atom] == 0:
                            continue
                        else:
                            r_ij = distance(xyzs[sample, main_atom, :], xyzs[sample, neighb_atom, :])
                            cut_off_term = fc(r_ij, radial_cutoff)
                            exponent_term = np.exp(-eta * (r_ij - rs_value) ** 2)
                            g2_term = exponent_term * cut_off_term
                            # Compare the current neighbouring atom to the list of possible neighbouring atoms and then
                            # split the terms accordingly
                            for j in range(len(elements)):
                                if Zs[sample][neighb_atom] == elements[j]:
                                    atom_descriptor[i * n_elements + j] += g2_term

            sample_descriptor.append(atom_descriptor)
        total_descriptor.append(sample_descriptor)

    total_descriptor = np.asarray(total_descriptor)

    return total_descriptor

def acsf_ang(xyzs, Zs, element_pairs, angular_cutoff, angular_rs, theta_s, zeta, eta):
    """
    This function calculates the angular part of the symmetry functions.

    :param xyzs: cartesian coordinates of the atoms. Numpy array of shape (n_samples, max_n_atoms, 3)
    :param Zs: atomic numpers of the atoms. Numpy array of shape (n_samples, max_n_atoms)
    :param element_pairs: array of all the possible pairs of atomic numbers, sorted in descending order. Numpy array of shape (n_element_pairs, 2)
    :param angular_cutoff: cut off length. scalar
    :param angular_rs: list of all the angular Rs parameters. Numpy array of shape (n_ang_rs,)
    :param theta_s: list of all the thetas parameters. Numpy array of shape (n_thetas,)
    :param zeta: parameter. scalar.
    :param eta: parameter. scalar.
    :return: numpy array of shape (n_samples, max_n_atoms, n_ang_rs*n_thetas*n_element_pairs)
    """
    n_samples = xyzs.shape[0]
    max_n_atoms = xyzs.shape[1]
    n_rs = len(angular_rs)
    n_theta = len(theta_s)
    n_elements_pairs = len(element_pairs)

    total_descriptor = []

    for sample in range(n_samples):
        sample_descriptor = []
        for i in range(max_n_atoms):  # Loop over main atom
            atom_descriptor = np.zeros((n_rs*n_theta*n_elements_pairs, ))
            if Zs[sample][i] == 0:  # Making sure the main atom is not a dummy atom
                sample_descriptor.append(atom_descriptor)
                continue
            else:
                counter = 0
                for rs_value in angular_rs:  # Loop over parameters
                    for theta_value in theta_s:
                        for j in range(max_n_atoms):  # Loop over 1st neighbour
                            if j == i:
                                continue
                            elif Zs[sample][j] == 0:    # Making sure the neighbours are not dummy atoms
                                continue
                            for k in range(j+1, max_n_atoms):  # Loop over 2nd neighbour
                                if k == j or k == i:
                                    continue
                                elif Zs[sample][k] == 0: # Making sure the neighbours are not dummy atoms
                                    continue

                                r_ij = distance(xyzs[sample, i, :], xyzs[sample, j, :])
                                r_ik = distance(xyzs[sample, i, :], xyzs[sample, k, :])
                                cos_theta_ijk = get_costheta(xyzs[sample, i, :], xyzs[sample, j, :], xyzs[sample, k, :])
                                theta_ijk = np.arccos(cos_theta_ijk)

                                term_1 = np.power((1.0 + np.cos(theta_ijk - theta_value))/2.0, zeta)
                                term_2 = np.exp(- eta * np.power(0.5*(r_ij + r_ik) - rs_value, 2))
                                term_3 = fc(r_ij, angular_cutoff) * fc(r_ik, angular_cutoff)
                                g_term = term_1 * term_2 * term_3 * 2.0
                                # Compare the pair of neighbours to all the possible element pairs, then summ accordingly
                                current_pair = np.flip(np.sort([Zs[sample][j], Zs[sample][k]]), axis=0)     # Sorting the pair in descending order
                                for m, pair in enumerate(element_pairs):
                                    if np.all(current_pair == pair):
                                        atom_descriptor[counter * n_elements_pairs + m] += g_term
                        counter += 1

            sample_descriptor.append(atom_descriptor)
        total_descriptor.append(sample_descriptor)

    return np.asarray(total_descriptor)

<<<<<<< HEAD
def generate_acsf(xyzs, Zs, elements, element_pairs, rcut, acut, nRs2,
                  nRs3, nTs, zeta, eta):
=======
def generate_acsf_np(xyzs, Zs, elements, element_pairs, rcut, acut, nRs2,
                     nRs3, nTs, zeta, eta):
>>>>>>> 255ea74f
    """
    This function calculates the symmetry functions used in the tensormol paper.

    :param xyzs: cartesian coordinates of the atoms. Numpy array of shape (n_samples, n_atoms, 3)
    :param Zs: atomic numpers of the atoms. Numpy array of shape (n_samples, n_atoms)
    :param elements: array of all the atomic numbers present sorted in descending order. Numpy array of shape (n_elements, )
    :param element_pairs: array of all the possible pairs of atomic numbers, sorted in descending order. Numpy array of shape (n_element_pairs, 2)
    :param radial_cutoff: cut off length for radial part. scalar
    :param angular_cutoff: cut off length for angular part. scalar
    :param radial_rs: list of all the radial Rs parameters. Numpy array of shape (n_rad_rs,)
    :param angular_rs: list of all the angular Rs parameters. Numpy array of shape (n_ang_rs,)
    :param theta_s: list of all the thetas parameters. Numpy array of shape (n_thetas,)
    :param zeta: parameter. scalar.
    :param eta: parameter. scalar.
    :return: numpy array of shape (n_samples, n_atoms, n_rad_rs*n_elements + n_ang_rs*n_thetas*n_element_pairs)
    """

    radial_rs = np.linspace(0, rcut, nRs2)
    angular_rs = np.linspace(0, acut, nRs3)
    theta_s = np.linspace(0, np.pi, nTs)

    rad_term = acsf_rad(xyzs, Zs, elements, rcut, radial_rs, eta)
    ang_term = acsf_ang(xyzs, Zs, element_pairs, acut, angular_rs, theta_s, zeta, eta)

    acsf = np.concatenate((rad_term, ang_term), axis=-1)

<<<<<<< HEAD
    return acsf

if __name__ == "__main__":
    xyzs = np.array([[[0.0, 0.0, 0.0],
                      [1.0, 0.0, 0.0],
                      [0.0, 1.0, 0.0],
                      [0.0, 0.0, 1.0]]])

    zs = [[7, 2, 1, 1]]

    elements = [1, 2, 7]
    element_pairs = [[1, 1], [2, 1], [7, 1], [7, 2]]

    # # input_data = "/Volumes/Transcend/repositories/Aglaia/aglaia/tests/data_test_acsf.npz"
    # input_data = "/Volumes/Transcend/repositories/Aglaia/aglaia/tests/qm7_testdata.npz"
    # data = np.load(input_data)
    #
    # xyzs = data["arr_0"]
    # zs = data["arr_1"]
    # elements = data["arr_2"]
    # element_pairs = data["arr_3"]

    radial_cutoff = 1000.0
    angular_cutoff = 1000.0
    radial_rs = [0.0, 1.0]
    angular_rs = [0.0, 1.0]
    theta_s = [np.pi, np.pi * 0.5]
    zeta = 0.0
    eta = 1.0

    rad_term = acsf_rad(xyzs, zs, elements, radial_cutoff, nRs2, eta)
    ang_term = acsf_ang(xyzs, zs, element_pairs, angular_cutoff, nRs3, nTs, zeta, eta)
    print(rad_term)
=======
    return acsf
>>>>>>> 255ea74f
<|MERGE_RESOLUTION|>--- conflicted
+++ resolved
@@ -187,13 +187,8 @@
 
     return np.asarray(total_descriptor)
 
-<<<<<<< HEAD
-def generate_acsf(xyzs, Zs, elements, element_pairs, rcut, acut, nRs2,
-                  nRs3, nTs, zeta, eta):
-=======
 def generate_acsf_np(xyzs, Zs, elements, element_pairs, rcut, acut, nRs2,
                      nRs3, nTs, zeta, eta):
->>>>>>> 255ea74f
     """
     This function calculates the symmetry functions used in the tensormol paper.
 
@@ -220,40 +215,4 @@
 
     acsf = np.concatenate((rad_term, ang_term), axis=-1)
 
-<<<<<<< HEAD
-    return acsf
-
-if __name__ == "__main__":
-    xyzs = np.array([[[0.0, 0.0, 0.0],
-                      [1.0, 0.0, 0.0],
-                      [0.0, 1.0, 0.0],
-                      [0.0, 0.0, 1.0]]])
-
-    zs = [[7, 2, 1, 1]]
-
-    elements = [1, 2, 7]
-    element_pairs = [[1, 1], [2, 1], [7, 1], [7, 2]]
-
-    # # input_data = "/Volumes/Transcend/repositories/Aglaia/aglaia/tests/data_test_acsf.npz"
-    # input_data = "/Volumes/Transcend/repositories/Aglaia/aglaia/tests/qm7_testdata.npz"
-    # data = np.load(input_data)
-    #
-    # xyzs = data["arr_0"]
-    # zs = data["arr_1"]
-    # elements = data["arr_2"]
-    # element_pairs = data["arr_3"]
-
-    radial_cutoff = 1000.0
-    angular_cutoff = 1000.0
-    radial_rs = [0.0, 1.0]
-    angular_rs = [0.0, 1.0]
-    theta_s = [np.pi, np.pi * 0.5]
-    zeta = 0.0
-    eta = 1.0
-
-    rad_term = acsf_rad(xyzs, zs, elements, radial_cutoff, nRs2, eta)
-    ang_term = acsf_ang(xyzs, zs, element_pairs, angular_cutoff, nRs3, nTs, zeta, eta)
-    print(rad_term)
-=======
-    return acsf
->>>>>>> 255ea74f
+    return acsf