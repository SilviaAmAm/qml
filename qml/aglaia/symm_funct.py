# MIT License
#
# Copyright (c) 2018 Silvia Amabilino
#
# Permission is hereby granted, free of charge, to any person obtaining a copy
# of this software and associated documentation files (the "Software"), to deal
# in the Software without restriction, including without limitation the rights
# to use, copy, modify, merge, publish, distribute, sublicense, and/or sell
# copies of the Software, and to permit persons to whom the Software is
# furnished to do so, subject to the following conditions:
#
# The above copyright notice and this permission notice shall be included in all
# copies or substantial portions of the Software.
#
# THE SOFTWARE IS PROVIDED "AS IS", WITHOUT WARRANTY OF ANY KIND, EXPRESS OR
# IMPLIED, INCLUDING BUT NOT LIMITED TO THE WARRANTIES OF MERCHANTABILITY,
# FITNESS FOR A PARTICULAR PURPOSE AND NONINFRINGEMENT. IN NO EVENT SHALL THE
# AUTHORS OR COPYRIGHT HOLDERS BE LIABLE FOR ANY CLAIM, DAMAGES OR OTHER
# LIABILITY, WHETHER IN AN ACTION OF CONTRACT, TORT OR OTHERWISE, ARISING FROM,
# OUT OF OR IN CONNECTION WITH THE SOFTWARE OR THE USE OR OTHER DEALINGS IN THE
# SOFTWARE.


"""
This module contains an implementation of the the symmetry functions used in the Parkhill paper https://arxiv.org/pdf/1711.06385.pdf.
This implementation is different. It works for both data sets where all the molecules are the same but in different configurations and
for datasets with all different molecules.

Note: it is all in single precision.
"""

import tensorflow as tf
import numpy as np

def acsf_rad(xyzs, Zs, radial_cutoff, radial_rs, eta):
    """
    This does the radial part of the symmetry function (G2 function in Behler's papers).

    :param xyzs: tf tensor of shape (n_samples, n_atoms, 3) contaning the coordinates of each atom in each data sample
    :param Zs: tf tensor of shape (n_samples, n_atoms) containing the atomic number of each atom in each data sample
    :param radial_cutoff: scalar tensor
    :param radial_rs: tf tensor of shape (n_rs,) with the R_s values
    :param eta: tf scalar

    :return: tf tensor of shape (n_samples, n_atoms, n_atoms, n_rs)
    """

    # Calculating the distance matrix between the atoms of each sample
    with tf.name_scope("Distances"):
        dxyzs = tf.expand_dims(xyzs, axis=2) - tf.expand_dims(xyzs, axis=1)
        dist_tensor = tf.cast(tf.norm(dxyzs+1.e-16, axis=3), dtype=tf.float32)  # (n_samples, n_atoms, n_atoms)

    # Indices of terms that need to be zero (diagonal elements)
    mask_0 = tf.zeros(tf.shape(dist_tensor))
    mask_1 = tf.ones(tf.shape(Zs))
    where_eq_idx = tf.cast(tf.matrix_set_diag(mask_0, mask_1), dtype=tf.bool)

    # Calculating the exponential term
    with tf.name_scope("Exponential_term"):
        expanded_rs = tf.expand_dims(tf.expand_dims(tf.expand_dims(radial_rs, axis=0), axis=0), axis=0) # (1, 1, 1, n_rs)
        expanded_dist = tf.expand_dims(dist_tensor, axis=-1) # (n_samples, n_atoms, n_atoms, 1)
        exponent = - eta * tf.square(tf.subtract(expanded_dist, expanded_rs))
        exp_term = tf.exp(exponent) # (n_samples, n_atoms, n_atoms, n_rs)

    # Calculating the fc terms
    with tf.name_scope("fc_term"):
        # Finding where the distances are less than the cutoff
        where_less_cutoff = tf.less(dist_tensor, radial_cutoff)
        # Calculating all of the fc function terms
        fc = 0.5 * (tf.cos(3.14159265359 * dist_tensor / radial_cutoff) + 1.0)
        # Setting to zero the terms where the distance is larger than the cutoff
        zeros = tf.zeros(tf.shape(dist_tensor), dtype=tf.float32)
        cut_off_fc = tf.where(where_less_cutoff, fc, zeros)  # (n_samples, n_atoms, n_atoms)
        # Cleaning up diagonal terms
        clean_fc_term = tf.where(where_eq_idx, zeros, cut_off_fc)
        # Cleaning up dummy atoms terms
        dummy_atoms = tf.logical_not(tf.equal(Zs, tf.constant(0, dtype=tf.int32)))  # False where there are dummy atoms
        dummy_mask = tf.logical_and(tf.expand_dims(dummy_atoms, axis=1), tf.expand_dims(dummy_atoms, axis=-1))
        cleaner_fc_term = tf.where(dummy_mask, clean_fc_term, zeros)

        # Multiplying exponential and fc terms
        expanded_fc = tf.expand_dims(cleaner_fc_term, axis=-1) # (n_samples, n_atoms, n_atoms, 1)

    with tf.name_scope("Rad_term"):
        presum_term = tf.multiply(expanded_fc, exp_term) # (n_samples, n_atoms, n_atoms, n_rs)

    return presum_term

def acsf_ang(xyzs, Zs, angular_cutoff, angular_rs, theta_s, zeta, eta):
    """
    This does the angular part of the symmetry function as mentioned here: https://arxiv.org/pdf/1711.06385.pdf

    :param xyzs: tf tensor of shape (n_samples, n_atoms, 3) contaning the coordinates of each atom in each data sample
    :param Zs: tf tensor of shape (n_samples, n_atoms) containing the atomic number of each atom in each data sample
    :param angular_cutoff: scalar tensor
    :param angular_rs: tf tensor of shape (n_ang_rs,) with the equivalent of the R_s values from the G2
    :param theta_s: tf tensor of shape (n_thetas,)
    :param zeta: tf tensor of shape (1,)
    :param eta: tf tensor of shape (1,)
    :return: tf tensor of shape (n_samples, n_atoms, n_atoms, n_atoms, n_ang_rs * n_thetas)
    """

    # Finding the R_ij + R_ik term
    with tf.name_scope("Sum_distances"):
        dxyzs = tf.expand_dims(xyzs, axis=2) - tf.expand_dims(xyzs, axis=1)
        dist_tensor = tf.cast(tf.norm(dxyzs+1.e-16, axis=3), dtype=tf.float32)  # (n_samples, n_atoms, n_atoms)

        # This is the tensor where element sum_dist_tensor[0,1,2,3] is the R_12 + R_13 in the 0th data sample
        sum_dist_tensor = tf.expand_dims(dist_tensor, axis=3) + tf.expand_dims(dist_tensor,
                                                                           axis=2)  # (n_samples, n_atoms, n_atoms, n_atoms)

    # Problem with the above tensor: we still have the R_ii + R_ik distances which are non zero and could be summed
    # These need to be set to zero
    n_atoms = Zs.get_shape().as_list()[1]

    zarray = np.zeros((n_atoms, n_atoms, n_atoms))

    for i in range(n_atoms):
        for j in range(n_atoms):
            for k in range(n_atoms):
                if i == j or i == k or j == k:
                    zarray[i, j, k] = 1

    # Make a bool tensor of the indices
    where_eq_idx = tf.tile(tf.expand_dims(tf.convert_to_tensor(zarray, dtype=tf.bool), axis=0),
                           multiples=[tf.shape(sum_dist_tensor)[0], 1, 1, 1])

    # For all the elements that are true in where_eq_idx, turn the elements of sum_dist_tensor to zero
    zeros_1 = tf.zeros(tf.shape(sum_dist_tensor), dtype=tf.float32)

    # Now finding the fc terms
    with tf.name_scope("Fc_term"):
        # 1. Find where Rij and Rik are < cutoff
        where_less_cutoff = tf.less(dist_tensor, angular_cutoff)
        # 2. Calculate the fc on the Rij and Rik tensors
        fc_1 = 0.5 * (tf.cos(3.14159265359 * dist_tensor / angular_cutoff) + 1.0)
        # 3. Apply the mask calculated in 1.  to zero the values for where the distances are > than the cutoff
        zeros_2 = tf.zeros(tf.shape(dist_tensor), dtype=tf.float32)
        cut_off_fc = tf.where(where_less_cutoff, fc_1, zeros_2)  # (n_samples, n_atoms, n_atoms)
        # 4. Multiply the two tensors elementwise
        fc_term = tf.multiply(tf.expand_dims(cut_off_fc, axis=3),
                              tf.expand_dims(cut_off_fc, axis=2))  # (n_samples,  n_atoms, n_atoms, n_atoms)
        # 5. Cleaning up the terms that should be zero because there are equal indices
        clean_fc_term = tf.where(where_eq_idx, zeros_1, fc_term)
        # 6. Cleaning up the terms due to the dummy atoms
        dummy_atoms = tf.logical_not(tf.equal(Zs, tf.constant(0, dtype=tf.int32)))  # False where there are dummy atoms
        dummy_mask_2d = tf.logical_and(tf.expand_dims(dummy_atoms, axis=1), tf.expand_dims(dummy_atoms, axis=-1))
        dummy_mask_3d = tf.logical_and(tf.expand_dims(dummy_mask_2d, axis=1), tf.expand_dims(tf.expand_dims(dummy_atoms, axis=-1), axis=-1))
        cleaner_fc_term = tf.where(dummy_mask_3d, clean_fc_term, zeros_1)


    # Now finding the theta_ijk term
    with tf.name_scope("Theta"):
        # Doing the dot products of all the possible vectors
        dots_dxyzs = tf.cast(tf.reduce_sum(tf.multiply(tf.expand_dims(dxyzs, axis=3), tf.expand_dims(dxyzs, axis=2)),
                                   axis=4), dtype=tf.float32)  # (n_samples,  n_atoms, n_atoms, n_atoms)

        # Doing the products of the magnitudes
        dist_prod = tf.multiply(tf.expand_dims(dist_tensor, axis=3),
                                tf.expand_dims(dist_tensor, axis=2))  # (n_samples,  n_atoms, n_atoms, n_atoms)
        # Dividing the dot products by the magnitudes to obtain cos theta
        cos_theta = tf.divide(dots_dxyzs, dist_prod)
<<<<<<< HEAD
        # Taking care of the values that due numerical error are just above 1.0 or below -1.0 (with the extra term for numerical stability)
=======
        # Taking care of the values that due numerical error are just above 1.0 or below -1.0
>>>>>>> 1f694f89
        cut_cos_theta = tf.clip_by_value(cos_theta, tf.constant(-1.0 + 1.0e-7), tf.constant(1.0 - 1.0e-7))
        # Applying arc cos to find the theta value
        theta = tf.acos(cut_cos_theta)  # (n_samples,  n_atoms, n_atoms, n_atoms)
        # Removing the NaNs created by dividing by zero
        clean_theta = tf.where(where_eq_idx, zeros_1, theta)
        # cleaning up NaNs due by dummy atoms
        dummy_atoms = tf.logical_not(tf.equal(Zs, tf.constant(0, dtype=tf.int32)))  # False where there are dummy atoms
        dummy_mask_2d = tf.logical_and(tf.expand_dims(dummy_atoms, axis=1), tf.expand_dims(dummy_atoms, axis=-1))
        dummy_mask_3d = tf.logical_and(tf.expand_dims(dummy_mask_2d, axis=1),
                                      tf.expand_dims(tf.expand_dims(dummy_atoms, axis=-1), axis=-1))
        cleaner_theta = tf.where(dummy_mask_3d, clean_theta, zeros_1)

    # Finding the (0.5 * clean_sum_dist - R_s) term
    with tf.name_scope("Exp_term"):
        # Augmenting the dims of angular_rs
        expanded_rs = tf.expand_dims(tf.expand_dims(tf.expand_dims(tf.expand_dims(angular_rs, axis=0), axis=0), axis=0),
                                     axis=0)  # (1, 1, 1, 1, n_rs)
        # Augmenting the dim of clean_sum_dist *0.5
        # expanded_sum = tf.expand_dims(clean_sum_dist * 0.5, axis=-1)
        expanded_sum = tf.expand_dims(sum_dist_tensor * 0.5, axis=-1)
        # Combining them
        brac_term = tf.subtract(expanded_sum, expanded_rs)
        # Finally making the exponential term
        exponent = - eta * tf.square(brac_term)
        exp_term = tf.exp(exponent)  # (n_samples,  n_atoms, n_atoms, n_atoms, n_rs)

    # Finding the cos(theta - theta_s) term
    with tf.name_scope("Cos_term"):
        # Augmenting the dimensions of theta_s
        expanded_theta_s = tf.expand_dims(tf.expand_dims(tf.expand_dims(tf.expand_dims(theta_s, axis=0), axis=0), axis=0),
                                          axis=0)
        # Augmenting the dimensions of theta
        expanded_theta = tf.expand_dims(cleaner_theta, axis=-1)
        # Subtracting them and do the cos
        cos_theta_term = tf.cos(
            tf.subtract(expanded_theta, expanded_theta_s))  # (n_samples,  n_atoms, n_atoms, n_atoms, n_theta_s)
        # Make the whole cos term  of the sum of shape (n_samples,  n_atoms, n_atoms, n_atoms, n_theta_s)
        cos_term = tf.pow(tf.divide(tf.add(tf.ones(tf.shape(cos_theta_term), dtype=tf.float32), cos_theta_term),
                                    tf.constant(2, dtype=tf.float32)), zeta)
        # cos_term = tf.pow(tf.add(tf.ones(tf.shape(cos_theta_term), dtype=tf.float32), cos_theta_term),
        #                   zeta)  # (n_samples,  n_atoms, n_atoms, n_atoms, n_theta_s)

    # Final product of terms inside the sum time by 2^(1-zeta)
    expanded_fc = tf.expand_dims(tf.expand_dims(cleaner_fc_term, axis=-1), axis=-1, name="Expanded_fc")
    expanded_cos = tf.expand_dims(cos_term, axis=-2, name="Expanded_cos")
    expanded_exp = tf.expand_dims(exp_term, axis=-1, name="Expanded_exp")

    const = tf.constant(2.0, dtype=tf.float32)

    with tf.name_scope("Ang_term"):
        prod_of_terms = const * tf.multiply(tf.multiply(expanded_cos, expanded_exp),
                                            expanded_fc)  # (n_samples,  n_atoms, n_atoms, n_atoms, n_rs, n_theta_s)

        # Reshaping to shape (n_samples,  n_atoms, n_atoms, n_atoms, n_rs*n_theta_s)
        presum_term = tf.reshape(prod_of_terms,
                                 [tf.shape(prod_of_terms)[0], n_atoms, n_atoms, n_atoms,
                                  theta_s.shape[0] * angular_rs.shape[0]])

    return presum_term

def sum_rad(pre_sum, Zs, elements_list, radial_rs):
    """
    Sum of the terms in the radial part of the symmetry function. The terms corresponding to the same neighbour identity
    are summed together.

    :param pre_sum: tf tensor of shape (n_samples, n_atoms, n_atoms, n_rs)
    :param Zs: tf tensor of shape (n_samples, n_atoms)
    :param elements_list: np.array of shape (n_elements,)
    :param radial_rs: tf tensor of shape (n_rad_rs,)
    :return: tf tensor of shape (n_samples, n_atoms, n_rad_rd * n_elements)
    """
    n_atoms = Zs.get_shape().as_list()[1]
    n_elements = len(elements_list)
    n_rs = radial_rs.get_shape().as_list()[0]

    ## Making a matrix of all the possible neighbouring atoms
    # No need to clean up diagonal elements because they are already set to zero in the presum term
    neighb_atoms = tf.tile(tf.expand_dims(tf.expand_dims(Zs, axis=1), axis=-1),
                           multiples=[1, n_atoms, 1, n_rs])  # (n_samples, n_atoms, n_atoms, n_rs)
    zeros = tf.zeros(tf.shape(pre_sum), dtype=tf.float32)

    # Looping over all the possible elements in the system and extracting the relevant terms from the pre_sum term
    pre_sum_terms = []

    for i in range(n_elements):
        element = tf.constant(elements_list[i], dtype=tf.int32)
        equal_elements = tf.equal(neighb_atoms, element)
        slice_presum = tf.where(equal_elements, pre_sum, zeros)
        slice_sum = tf.reduce_sum(slice_presum, axis=[2])
        pre_sum_terms.append(slice_sum)

    # Concatenating the extracted terms.
    final_term = tf.concat(pre_sum_terms, axis=-1, name="sum_rad")

    # Cleaning up the dummy atoms descriptors
    dummy_atoms = tf.logical_not(tf.equal(Zs, tf.constant(0, dtype=tf.int32)))  # False where there are dummy atoms
    mask = tf.tile(tf.expand_dims(dummy_atoms, axis=-1), multiples=[1, 1, n_elements*n_rs])
    # clean_final_term = tf.where(mask, final_term, tf.zeros(final_term.shape, dtype=tf.float32))
    clean_final_term = tf.where(mask, final_term, tf.zeros(tf.shape(final_term), dtype=tf.float32))

    return clean_final_term

def sum_ang(pre_sumterm, Zs, element_pairs_list, angular_rs, theta_s):
    """
    This function does the sum of the terms in the radial part of the symmetry function. Three body interactions where
    the two neighbours are the same elements are summed together.

    :param pre_sumterm: tf tensor of shape (n_samples, n_atoms, n_ang_rs * n_thetas)
    :param Zs: tf tensor of shape (n_samples, n_atoms)
    :param element_pairs_list: np array of shape (n_elementpairs, 2)
    :param angular_rs: tf tensor of shape (n_ang_rs,)
    :param theta_s: tf tensor of shape (n_thetas,)
    :return: tf tensor of shape (n_samples, n_atoms, n_ang_rs * n_thetas * n_elementpairs)
    """

    n_atoms = Zs.get_shape().as_list()[1]
    n_pairs = len(element_pairs_list)
    n_rs = angular_rs.get_shape().as_list()[0]
    n_thetas = theta_s.get_shape().as_list()[0]

    # Making the pair matrix
    Zs_exp_1 = tf.expand_dims(tf.tile(tf.expand_dims(Zs, axis=1), multiples=[1, n_atoms, 1]), axis=-1)
    Zs_exp_2 = tf.expand_dims(tf.tile(tf.expand_dims(Zs, axis=-1), multiples=[1, 1, n_atoms]), axis=-1)
    neighb_pairs = tf.concat([Zs_exp_1, Zs_exp_2], axis=-1)  # (n_samples, n_atoms, n_atoms, 2)

    # Cleaning up diagonal elements
    zarray = np.zeros((n_atoms, n_atoms, 2))

    for i in range(n_atoms):
        zarray[i, i, :] = 1

    # Make a bool tensor of the indices
    where_eq_idx = tf.tile(tf.expand_dims(tf.convert_to_tensor(zarray, dtype=tf.bool), axis=0),
                           multiples=[tf.shape(Zs)[0], 1, 1, 1]) # (n_samples, n_atoms, n_atoms, 2)

    zeros = tf.zeros(tf.shape(neighb_pairs), dtype=tf.int32)
    clean_pairs = tf.where(where_eq_idx, zeros, neighb_pairs)

    # Sorting the pairs in descending order so that for example pair [7, 1] is the same as [1, 7]
    sorted_pairs, _ = tf.nn.top_k(clean_pairs, k=2, sorted=True)  # (n_samples, n_atoms, n_atoms, 2)

    # Preparing to clean the sorted pairs from where there will be self interactions in the three-body-terms
    oarray = np.ones((n_atoms, n_atoms, n_atoms))

    for i in range(n_atoms):
        for j in range(n_atoms):
            for k in range(n_atoms):
                if i == j or i == k or j == k:
                    oarray[i, j, k] = 0

    # Make a bool tensor of the indices
    where_self_int = tf.tile(tf.expand_dims(tf.convert_to_tensor(oarray, dtype=tf.bool), axis=0),
                       multiples=[tf.shape(Zs)[0], 1, 1, 1]) # (n_samples, n_atoms, n_atoms, n_atoms)

    exp_self_int = tf.expand_dims(where_self_int, axis=-1)  # (n_samples, n_atoms, n_atoms, n_atoms, 1)

    zeros_large = tf.zeros(tf.shape(pre_sumterm), dtype=tf.float32, name="zero_large")
    presum_terms = []

    with tf.name_scope("Extract"):
        for i in range(n_pairs):
            # Making a tensor where all the elements are the pair under consideration
            pair = tf.constant(element_pairs_list[i], dtype=tf.int32)
            expanded_pair = tf.tile(
                tf.expand_dims(tf.expand_dims(tf.expand_dims(pair, axis=0), axis=0), axis=0),
                multiples=[tf.shape(Zs)[0], n_atoms, n_atoms, 1], name="expand_pair")  # (n_samples, n_atoms, n_atoms, 2)
            # Comparing which neighbour pairs correspond to the pair under consideration
            equal_pair_mix = tf.equal(expanded_pair, sorted_pairs)
            equal_pair_split1, equal_pair_split2 = tf.split(equal_pair_mix, 2, axis=-1)
            equal_pair = tf.tile(tf.expand_dims(tf.logical_and(equal_pair_split1, equal_pair_split2), axis=[1]),
                                 multiples=[1, n_atoms, 1, 1, 1])  # (n_samples, n_atoms, n_atoms, n_atoms, 1)
            # Removing the pairs where the same atom is present more than once
            int_to_keep = tf.logical_and(equal_pair, exp_self_int)
            exp_int_to_keep = tf.tile(int_to_keep, multiples=[1, 1, 1, 1, n_rs * n_thetas])
            # Extracting the terms that correspond to the pair under consideration
            slice_presum = tf.where(exp_int_to_keep, pre_sumterm, zeros_large, name="sl_pr_s")
            slice_sum = 0.5 * tf.reduce_sum(slice_presum, axis=[2, 3], name="sum_ang")
            presum_terms.append(slice_sum)

    # Concatenating all of the terms corresponding to different pair neighbours
    final_term = tf.concat(presum_terms, axis=-1, name="concat_presum")

    # Cleaning up the dummy atoms descriptors
    dummy_atoms = tf.logical_not(tf.equal(Zs, tf.constant(0, dtype=tf.int32)))  # False where there are dummy atoms
    mask = tf.tile(tf.expand_dims(dummy_atoms, axis=-1), multiples=[1, 1, n_thetas * n_rs * n_pairs])
    clean_final_term = tf.where(mask, final_term, tf.zeros(tf.shape(final_term)))

    return clean_final_term

def generate_parkhill_acsf(xyzs, Zs, elements, element_pairs, rcut, acut,
<<<<<<< HEAD
                           nRs2, nRs3, nTs, zeta, eta2, eta3):
=======
                           nRs2, nRs3, nTs, zeta, eta):
>>>>>>> 1f694f89
    """
    This function generates the atom centred symmetry function as used in the Tensormol paper. Currently only tested for
    single systems with many conformations. It requires the coordinates of all the atoms in each data sample, the atomic
    charges for each atom (in the same order as the xyz), the overall elements and overall element pairs. Then it
    requires the parameters for the ACSF that are used in the Tensormol paper: https://arxiv.org/pdf/1711.06385.pdf

    :param xyzs: tensor of shape (n_samples, n_atoms, 3)
    :param Zs: tensor of shape (n_samples, n_atoms)
    :param elements: np.array of shape (n_elements,)
    :param element_pairs: np.array of shape (n_elementpairs, 2)
    :param rcut: scalar float
    :param acut: scalar float
    :param nRs2: positive integer
    :param nRs3: positive integer
    :param nTs: positive integer
    :param zeta: scalar float
    :param eta2: scalar float
<<<<<<< HEAD

    :return: a tf tensor of shape (n_samples, n_atoms, nRs2 * n_elements + nRs3 * nTs * n_elementpairs)
=======
    :return: a tf tensor of shape a tf tensor of shape (n_samples, n_atoms, nRs2 * n_elements + nRs3 * nTs * n_elementpairs)
>>>>>>> 1f694f89
    """

    radial_rs = np.linspace(0, rcut, nRs2)
    angular_rs = np.linspace(0, acut, nRs3)
    theta_s = np.linspace(0, np.pi, nTs)

    with tf.name_scope("acsf_params"):
        rad_cutoff = tf.constant(rcut, dtype=tf.float32)
        ang_cutoff = tf.constant(acut, dtype=tf.float32)
        rad_rs = tf.constant(radial_rs, dtype=tf.float32)
        ang_rs = tf.constant(angular_rs, dtype=tf.float32)
        theta_s = tf.constant(theta_s, dtype=tf.float32)
        zeta_tf = tf.constant(zeta, dtype=tf.float32)
        eta2_tf = tf.constant(eta2, dtype=tf.float32)
        eta3_tf = tf.constant(eta3, dtype=tf.float32)

    ##  Calculating the radial part of the symmetry function
    # First obtaining all the terms in the sum
    with tf.name_scope("Radial_part"):
        pre_sum_rad = acsf_rad(xyzs, Zs, rad_cutoff, rad_rs, eta2_tf)  # (n_samples, n_atoms, n_atoms, n_rad_rs)
    with tf.name_scope("Sum_rad"):
        # Then summing based on the identity of the atoms interacting
        rad_term = sum_rad(pre_sum_rad, Zs, elements, rad_rs) # (n_samples, n_atoms, n_rad_rs*n_elements)

    ## Calculating the angular part of the symmetry function
    # First obtaining all the terms in the sum
    with tf.name_scope("Angular_part"):
        pre_sum_ang = acsf_ang(xyzs, Zs, ang_cutoff, ang_rs, theta_s, zeta_tf, eta3_tf) # (n_samples, n_atoms, n_atoms, n_atoms, n_thetas * n_ang_rs)
    with tf.name_scope("Sum_ang"):
        # Then doing the sum based on the neighbrouing pair identity
        ang_term = sum_ang(pre_sum_ang, Zs, element_pairs, ang_rs, theta_s) # (n_samples, n_atoms, n_thetas * n_ang_rs*n_elementpairs)

    with tf.name_scope("ACSF"):
        acsf = tf.concat([rad_term, ang_term], axis=-1, name="acsf") # (n_samples, n_atoms, n_rad_rs*n_elements + n_thetas * n_ang_rs*n_elementpairs)

    return acsf


## -------------------- ** For the tf.Dataset ** --------------------------------

# The version of the ACSF below can be used for a sample at a time.

def acsf_rad_1(xyzs, Zs, radial_cutoff, radial_rs, eta):
    """
    This does the radial part of the symmetry function (G2 function in Behler's papers). It takes in one sample at a time.

    :param xyzs: tf tensor of shape (n_atoms, 3) contaning the coordinates of each atom in a data sample
    :param Zs: tf tensor of shape (n_atoms,) containing the atomic number of each atom in a data sample
    :param radial_cutoff: scalar tensor
    :param radial_rs: tf tensor of shape (n_rs,) with the R_s values
    :param eta: tf scalar

    :return: tf tensor of shape (n_atoms, n_atoms, n_rs)
    """

    # Calculating the distance matrix between the atoms of each sample
    with tf.name_scope("Distances"):
        dxyzs = tf.expand_dims(xyzs, axis=1) - tf.expand_dims(xyzs, axis=0)
        dist_tensor = tf.cast(tf.norm(dxyzs+1.e-16, axis=2), dtype=tf.float32)  # (n_atoms, n_atoms)

    # Indices of terms that need to be zero (diagonal elements)
    mask_0 = tf.zeros(tf.shape(dist_tensor))
    mask_1 = tf.ones(tf.shape(Zs))
    where_eq_idx = tf.cast(tf.matrix_set_diag(mask_0, mask_1), dtype=tf.bool)

    # Calculating the exponential term
    with tf.name_scope("Exponential_term"):
        expanded_rs = tf.expand_dims(tf.expand_dims(radial_rs, axis=0), axis=0) # (1, 1, n_rs)
        expanded_dist = tf.expand_dims(dist_tensor, axis=-1)  # (n_atoms, n_atoms, 1)
        exponent = - eta * tf.square(tf.subtract(expanded_dist, expanded_rs))
        exp_term = tf.exp(exponent)  # (n_atoms, n_atoms, n_rs)

    # Calculating the fc terms
    with tf.name_scope("fc_term"):
        # Finding where the distances are less than the cutoff
        where_less_cutoff = tf.less(dist_tensor, radial_cutoff)
        # Calculating all of the fc function terms
        fc = 0.5 * (tf.cos(3.14159265359 * dist_tensor / radial_cutoff) + 1.0)
        # Setting to zero the terms where the distance is larger than the cutoff
        zeros = tf.zeros(tf.shape(dist_tensor), dtype=tf.float32)
        cut_off_fc = tf.where(where_less_cutoff, fc, zeros)  # (n_atoms, n_atoms)
        # Cleaning up diagonal terms
        clean_fc_term = tf.where(where_eq_idx, zeros, cut_off_fc)
        # Cleaning up dummy atoms terms
        dummy_atoms = tf.logical_not(tf.equal(Zs, tf.constant(0, dtype=tf.int32)))  # False where there are dummy atoms, shape (n_atoms,)
        dummy_mask = tf.logical_and(tf.expand_dims(dummy_atoms, axis=0), tf.expand_dims(dummy_atoms, axis=-1))
        cleaner_fc_term = tf.where(dummy_mask, clean_fc_term, zeros)

        # Multiplying exponential and fc terms
        expanded_fc = tf.expand_dims(cleaner_fc_term, axis=-1)  # (n_atoms, n_atoms, 1)

    with tf.name_scope("Rad_term"):
        presum_term = tf.multiply(expanded_fc, exp_term)  # (n_atoms, n_atoms, n_rs)

    return presum_term

def acsf_ang_1(xyzs, Zs, angular_cutoff, angular_rs, theta_s, zeta, eta):
    """
    This does the angular part of the symmetry function as mentioned here: https://arxiv.org/pdf/1711.06385.pdf

    :param xyzs: tf tensor of shape (n_atoms, 3) contaning the coordinates of each atom in a data sample
    :param Zs: tf tensor of shape (n_atoms, ) containing the atomic number of each atom in a data sample
    :param angular_cutoff: scalar tensor
    :param angular_rs: tf tensor of shape (n_ang_rs,) with the equivalent of the R_s values from the G2
    :param theta_s: tf tensor of shape (n_thetas,)
    :param zeta: tf tensor of shape (1,)
    :param eta: tf tensor of shape (1,)
    :return: tf tensor of shape (n_atoms, n_atoms, n_atoms, n_ang_rs * n_thetas)
    """

    # Finding the R_ij + R_ik term
    with tf.name_scope("Sum_distances"):
        dxyzs = tf.expand_dims(xyzs, axis=1) - tf.expand_dims(xyzs, axis=0)
        dist_tensor = tf.cast(tf.norm(dxyzs+1.e-16, axis=2), dtype=tf.float32)  # (n_atoms, n_atoms)

        # This is the tensor where element sum_dist_tensor[1,2,3] is the R_12 + R_13
        sum_dist_tensor = tf.expand_dims(dist_tensor, axis=2) + tf.expand_dims(dist_tensor,
                                                                               axis=1)  # (n_atoms, n_atoms, n_atoms)

    # Problem with the above tensor: we still have the R_ii + R_ik distances which are non zero and could be summed
    # These need to be set to zero
    n_atoms = Zs.get_shape().as_list()[0]

    zarray = np.zeros((n_atoms, n_atoms, n_atoms))

    for i in range(n_atoms):
        for j in range(n_atoms):
            for k in range(n_atoms):
                if i == j or i == k or j == k:
                    zarray[i, j, k] = 1

    # Make a bool tensor of the indices
    where_eq_idx = tf.convert_to_tensor(zarray, dtype=tf.bool)

    # For all the elements that are true in where_eq_idx, turn the elements of sum_dist_tensor to zero
    zeros_1 = tf.zeros(tf.shape(sum_dist_tensor), dtype=tf.float32)

    # Now finding the fc terms
    with tf.name_scope("Fc_term"):
        # 1. Find where Rij and Rik are < cutoff
        where_less_cutoff = tf.less(dist_tensor, angular_cutoff)
        # 2. Calculate the fc on the Rij and Rik tensors
        fc_1 = 0.5 * (tf.cos(3.14159265359 * dist_tensor / angular_cutoff) + 1.0)
        # 3. Apply the mask calculated in 1.  to zero the values for where the distances are > than the cutoff
        zeros_2 = tf.zeros(tf.shape(dist_tensor), dtype=tf.float32)
        cut_off_fc = tf.where(where_less_cutoff, fc_1, zeros_2)  # (n_atoms, n_atoms)
        # 4. Multiply the two tensors elementwise
        fc_term = tf.multiply(tf.expand_dims(cut_off_fc, axis=2),
                              tf.expand_dims(cut_off_fc, axis=1))  # (n_atoms, n_atoms, n_atoms)
        # 5. Cleaning up the terms that should be zero because there are equal indices
        clean_fc_term = tf.where(where_eq_idx, zeros_1, fc_term)
        # 6. Cleaning up the terms due to the dummy atoms
        dummy_atoms = tf.logical_not(tf.equal(Zs, tf.constant(0, dtype=tf.int32)))  # False where there are dummy atoms
        dummy_mask_2d = tf.logical_and(tf.expand_dims(dummy_atoms, axis=0), tf.expand_dims(dummy_atoms, axis=-1))
        dummy_mask_3d = tf.logical_and(tf.expand_dims(dummy_mask_2d, axis=0),
                                       tf.expand_dims(tf.expand_dims(dummy_atoms, axis=-1), axis=-1))
        cleaner_fc_term = tf.where(dummy_mask_3d, clean_fc_term, zeros_1)

    # Now finding the theta_ijk term
    with tf.name_scope("Theta"):
        # Doing the dot products of all the possible vectors
        dots_dxyzs = tf.cast(tf.reduce_sum(tf.multiply(tf.expand_dims(dxyzs, axis=2), tf.expand_dims(dxyzs, axis=1)),
                                           axis=3), dtype=tf.float32)  # (n_atoms, n_atoms, n_atoms)

        # Doing the products of the magnitudes
        dist_prod = tf.multiply(tf.expand_dims(dist_tensor, axis=2),
                                tf.expand_dims(dist_tensor, axis=1))  # (n_atoms, n_atoms, n_atoms)
        # Dividing the dot products by the magnitudes to obtain cos theta
        cos_theta = tf.divide(dots_dxyzs, dist_prod)
        # Taking care of the values that due numerical error are just above 1.0 or below -1.0
        cut_cos_theta = tf.clip_by_value(cos_theta, tf.constant(-1.0 + 1.0e-7), tf.constant(1.0 - 1.0e-7))
        # Applying arc cos to find the theta value
        theta = tf.acos(cut_cos_theta)  # (n_samples,  n_atoms, n_atoms, n_atoms)
        # Removing the NaNs created by dividing by zero
        clean_theta = tf.where(where_eq_idx, zeros_1, theta)
        # cleaning up NaNs due by dummy atoms
        dummy_atoms = tf.logical_not(tf.equal(Zs, tf.constant(0, dtype=tf.int32)))  # False where there are dummy atoms
        dummy_mask_2d = tf.logical_and(tf.expand_dims(dummy_atoms, axis=0), tf.expand_dims(dummy_atoms, axis=-1))   # (n_atoms, n_atoms)
        dummy_mask_3d = tf.logical_and(tf.expand_dims(dummy_mask_2d, axis=0),
                                       tf.expand_dims(tf.expand_dims(dummy_atoms, axis=-1), axis=-1)) # (n_atoms, n_atoms, n_atoms)
        cleaner_theta = tf.where(dummy_mask_3d, clean_theta, zeros_1)

    # Finding the (0.5 * clean_sum_dist - R_s) term
    with tf.name_scope("Exp_term"):
        # Augmenting the dims of angular_rs
        expanded_rs = tf.expand_dims(tf.expand_dims(tf.expand_dims(angular_rs, axis=0), axis=0), axis=0)    # (1, 1, 1, n_rs)
        # Augmenting the dim of clean_sum_dist *0.5
        # expanded_sum = tf.expand_dims(clean_sum_dist * 0.5, axis=-1)
        expanded_sum = tf.expand_dims(sum_dist_tensor * 0.5, axis=-1)
        # Combining them
        brac_term = tf.subtract(expanded_sum, expanded_rs)
        # Finally making the exponential term
        exponent = - eta * tf.square(brac_term)
        exp_term = tf.exp(exponent)  # (n_atoms, n_atoms, n_atoms, n_rs)

    # Finding the cos(theta - theta_s) term
    with tf.name_scope("Cos_term"):
        # Augmenting the dimensions of theta_s
        expanded_theta_s = tf.expand_dims(tf.expand_dims(tf.expand_dims(theta_s, axis=0), axis=0), axis=0) # (1, 1, 1, n_theta_s)
        # Augmenting the dimensions of theta
        expanded_theta = tf.expand_dims(cleaner_theta, axis=-1)
        # Subtracting them and do the cos
        cos_theta_term = tf.cos(
            tf.subtract(expanded_theta, expanded_theta_s))  # (n_atoms, n_atoms, n_atoms, n_theta_s)
        # Make the whole cos term  of the sum
        cos_term = tf.pow(tf.add(tf.ones(tf.shape(cos_theta_term), dtype=tf.float32), cos_theta_term),
                          zeta)  # (n_atoms, n_atoms, n_atoms, n_theta_s)

    # Final product of terms inside the sum time by 2^(1-zeta)
    expanded_fc = tf.expand_dims(tf.expand_dims(cleaner_fc_term, axis=-1), axis=-1, name="Expanded_fc")
    expanded_cos = tf.expand_dims(cos_term, axis=-2, name="Expanded_cos")
    expanded_exp = tf.expand_dims(exp_term, axis=-1, name="Expanded_exp")

    const = tf.pow(tf.constant(2.0, dtype=tf.float32), (1.0 - zeta))

    with tf.name_scope("Ang_term"):
        prod_of_terms = const * tf.multiply(tf.multiply(expanded_cos, expanded_exp),
                                            expanded_fc)  # (n_atoms, n_atoms, n_atoms, n_rs, n_theta_s)

        # Reshaping to shape (n_atoms, n_atoms, n_atoms, n_rs*n_theta_s)
        presum_term = tf.reshape(prod_of_terms,
                                 [n_atoms, n_atoms, n_atoms, theta_s.shape[0] * angular_rs.shape[0]])

    return presum_term

def sum_rad_1(pre_sum, Zs, elements_list, radial_rs):
    """
    Sum of the terms in the radial part of the symmetry function. The terms corresponding to the same neighbour identity
    are summed together.

    :param pre_sum: tf tensor of shape (n_atoms, n_atoms, n_rs)
    :param Zs: tf tensor of shape (n_atoms,)
    :param elements_list: np.array of shape (n_elements,)
    :param radial_rs: tf tensor of shape (n_rad_rs,)
    :return: tf tensor of shape (n_atoms, n_rad_rd * n_elements)
    """

    n_atoms = Zs.get_shape().as_list()[0]
    n_elements = len(elements_list)
    n_rs = radial_rs.get_shape().as_list()[0]

    ## Making a matrix of all the possible neighbouring atoms
    # No need to clean up diagonal elements because they are already set to zero in the presum term
    neighb_atoms = tf.tile(tf.expand_dims(tf.expand_dims(Zs, axis=0), axis=-1),
                           multiples=[n_atoms, 1, n_rs])  # (n_atoms, n_atoms, n_rs)
    zeros = tf.zeros(tf.shape(pre_sum), dtype=tf.float32)

    # Looping over all the possible elements in the system and extracting the relevant terms from the pre_sum term
    pre_sum_terms = []

    for i in range(n_elements):
        element = tf.constant(elements_list[i], dtype=tf.int32)
        equal_elements = tf.equal(neighb_atoms, element)    # (n_atoms, n_atoms, n_rs)
        slice_presum = tf.where(equal_elements, pre_sum, zeros) # (n_atoms, n_atoms, n_rs)
        slice_sum = tf.reduce_sum(slice_presum, axis=[1])   # (n_atoms, n_rs)
        pre_sum_terms.append(slice_sum)

    # Concatenating the extracted terms.
    final_term = tf.concat(pre_sum_terms, axis=-1, name="sum_rad")  # (n_atoms, n_rs * n_elements)

    # Cleaning up the dummy atoms descriptors
    dummy_atoms = tf.logical_not(tf.equal(Zs, tf.constant(0, dtype=tf.int32)))  # False where there are dummy atoms, (n_atoms,)
    mask = tf.tile(tf.expand_dims(dummy_atoms, axis=-1), multiples=[1, n_elements * n_rs])
    # clean_final_term = tf.where(mask, final_term, tf.zeros(final_term.shape, dtype=tf.float32))
    clean_final_term = tf.where(mask, final_term, tf.zeros(tf.shape(final_term), dtype=tf.float32)) # (n_atoms, n_rs * n_elements)

    return clean_final_term

def sum_ang_1(pre_sumterm, Zs, element_pairs_list, angular_rs, theta_s):
    """
    This function does the sum of the terms in the radial part of the symmetry function. Three body interactions where
    the two neighbours are the same elements are summed together.

    :param pre_sumterm: tf tensor of shape (n_atoms, n_ang_rs * n_thetas)
    :param Zs: tf tensor of shape (n_atoms,)
    :param element_pairs_list: np array of shape (n_elementpairs, 2)
    :param angular_rs: tf tensor of shape (n_ang_rs,)
    :param theta_s: tf tensor of shape (n_thetas,)
    :return: tf tensor of shape (n_atoms, n_ang_rs * n_thetas * n_elementpairs)
    """

    n_atoms = Zs.get_shape().as_list()[0]
    n_pairs = len(element_pairs_list)
    n_rs = angular_rs.get_shape().as_list()[0]
    n_thetas = theta_s.get_shape().as_list()[0]

    # Making the pair matrix
    Zs_exp_1 = tf.expand_dims(tf.tile(tf.expand_dims(Zs, axis=0), multiples=[n_atoms, 1]), axis=-1) # (n_atoms, n_atoms, 1)
    Zs_exp_2 = tf.expand_dims(tf.tile(tf.expand_dims(Zs, axis=-1), multiples=[1, n_atoms]), axis=-1) # (n_atoms, n_atoms, 1)
    neighb_pairs = tf.concat([Zs_exp_1, Zs_exp_2], axis=-1)  # (n_atoms, n_atoms, 2)

    # Cleaning up diagonal elements
    zarray = np.zeros((n_atoms, n_atoms, 2))

    for i in range(n_atoms):
        zarray[i, i, :] = 1

    # Make a bool tensor of the indices
    where_eq_idx = tf.convert_to_tensor(zarray, dtype=tf.bool) # (n_atoms, n_atoms, 2)

    zeros = tf.zeros(tf.shape(neighb_pairs), dtype=tf.int32)
    clean_pairs = tf.where(where_eq_idx, zeros, neighb_pairs)   # (n_atoms, n_atoms, 2)

    # Sorting the pairs in descending order so that for example pair [7, 1] is the same as [1, 7]
    sorted_pairs, _ = tf.nn.top_k(clean_pairs, k=2, sorted=True)  # (n_atoms, n_atoms, 2)

    # Preparing to clean the sorted pairs from where there will be self interactions in the three-body-terms
    oarray = np.ones((n_atoms, n_atoms, n_atoms))

    for i in range(n_atoms):
        for j in range(n_atoms):
            for k in range(n_atoms):
                if i == j or i == k or j == k:
                    oarray[i, j, k] = 0

    # Make a bool tensor of the indices
    where_self_int = tf.convert_to_tensor(oarray, dtype=tf.bool)    # (n_atoms, n_atoms, n_atoms)

    exp_self_int = tf.expand_dims(where_self_int, axis=-1)  # (n_atoms, n_atoms, n_atoms, 1)

    zeros_large = tf.zeros(tf.shape(pre_sumterm), dtype=tf.float32, name="zero_large")
    presum_terms = []

    with tf.name_scope("Extract"):
        for i in range(n_pairs):
            # Making a tensor where all the elements are the pair under consideration
            pair = tf.constant(element_pairs_list[i], dtype=tf.int32)
            expanded_pair = tf.tile(tf.expand_dims(tf.expand_dims(pair, axis=0), axis=0),
                multiples=[n_atoms, n_atoms, 1], name="expand_pair")  # (n_atoms, n_atoms, 2)
            # Comparing which neighbour pairs correspond to the pair under consideration
            equal_pair_mix = tf.equal(expanded_pair, sorted_pairs)
            equal_pair_split1, equal_pair_split2 = tf.split(equal_pair_mix, 2, axis=-1)
            equal_pair = tf.tile(tf.expand_dims(tf.logical_and(equal_pair_split1, equal_pair_split2), axis=[0]),
                                 multiples=[n_atoms, 1, 1, 1])  # (n_atoms, n_atoms, n_atoms, 1)
            # Removing the pairs where the same atom is present more than once
            int_to_keep = tf.logical_and(equal_pair, exp_self_int)
            exp_int_to_keep = tf.tile(int_to_keep, multiples=[1, 1, 1, n_rs * n_thetas])
            # Extracting the terms that correspond to the pair under consideration
            slice_presum = tf.where(exp_int_to_keep, pre_sumterm, zeros_large, name="sl_pr_s")
            slice_sum = 0.5 * tf.reduce_sum(slice_presum, axis=[1, 2], name="sum_ang")  # (n_atoms, n_rs * n_thetas)
            presum_terms.append(slice_sum)

    # Concatenating all of the terms corresponding to different pair neighbours
    final_term = tf.concat(presum_terms, axis=-1, name="concat_presum") # (n_atoms, n_rs * n_thetas * n_element_pairs)

    # Cleaning up the dummy atoms descriptors
    dummy_atoms = tf.logical_not(tf.equal(Zs, tf.constant(0, dtype=tf.int32)))  # False where there are dummy atoms
    mask = tf.tile(tf.expand_dims(dummy_atoms, axis=-1), multiples=[1, n_thetas * n_rs * n_pairs])
    clean_final_term = tf.where(mask, final_term, tf.zeros(tf.shape(final_term)))

    return clean_final_term

def generate_parkhill_acsf_single(xyzs, Zs, elements, element_pairs, rcut, acut,
                           nRs2, nRs3, nTs, zeta, eta2, eta3):
    """
    This function generates the atom centred symmetry function as used in the Tensormol paper. Currently only tested for
    single systems with many conformations. It requires the coordinates of all the atoms in a data sample, the atomic
    charges for each atom (in the same order as the xyz), the overall elements and overall element pairs. Then it
    requires the parameters for the ACSF that are used in the Tensormol paper: https://arxiv.org/pdf/1711.06385.pdf

    :param xyzs: tensor of shape (n_atoms, 3)
    :param Zs: tensor of shape (n_atoms,)
    :param elements: np.array of shape (n_elements,)
    :param element_pairs: np.array of shape (n_elementpairs, 2)
    :param rcut: scalar float
    :param acut: scalar float
    :param nRs2: positive integer
    :param nRs3: positive integer
    :param nTs: positive integer
    :param zeta: scalar float
    :param eta2: scalar float

    :return: a tf tensor of shape (n_atoms, nRs2 * n_elements + nRs3 * nTs * n_elementpairs)
    """

    radial_rs = np.linspace(0, rcut, nRs2)
    angular_rs = np.linspace(0, acut, nRs3)
    theta_s = np.linspace(0, np.pi, nTs)

    with tf.name_scope("acsf_params"):
        rad_cutoff = tf.constant(rcut, dtype=tf.float32)
        ang_cutoff = tf.constant(acut, dtype=tf.float32)
        rad_rs = tf.constant(radial_rs, dtype=tf.float32)
        ang_rs = tf.constant(angular_rs, dtype=tf.float32)
        theta_s = tf.constant(theta_s, dtype=tf.float32)
        zeta_tf = tf.constant(zeta, dtype=tf.float32)
        eta2_tf = tf.constant(eta2, dtype=tf.float32)
        eta3_tf = tf.constant(eta3, dtype=tf.float32)

    ##  Calculating the radial part of the symmetry function
    # First obtaining all the terms in the sum
    with tf.name_scope("Radial_part"):
        pre_sum_rad = acsf_rad_1(xyzs, Zs, rad_cutoff, rad_rs, eta2_tf)  # (n_atoms, n_atoms, n_rad_rs)
    with tf.name_scope("Sum_rad"):
        # Then summing based on the identity of the atoms interacting
        rad_term = sum_rad_1(pre_sum_rad, Zs, elements, rad_rs) # (n_atoms, n_rad_rs*n_elements)

    ## Calculating the angular part of the symmetry function
    # First obtaining all the terms in the sum
    with tf.name_scope("Angular_part"):
        pre_sum_ang = acsf_ang_1(xyzs, Zs, ang_cutoff, ang_rs, theta_s, zeta_tf, eta3_tf) # (n_atoms, n_atoms, n_atoms, n_thetas * n_ang_rs)
    with tf.name_scope("Sum_ang"):
        # Then doing the sum based on the neighbrouing pair identity
        ang_term = sum_ang_1(pre_sum_ang, Zs, element_pairs, ang_rs, theta_s) # (n_atoms, n_thetas * n_ang_rs*n_elementpairs)

    with tf.name_scope("ACSF"):
        acsf = tf.concat([rad_term, ang_term], axis=-1, name="acsf") # (n_atoms, n_rad_rs*n_elements + n_thetas * n_ang_rs*n_elementpairs)

    return acsf<|MERGE_RESOLUTION|>--- conflicted
+++ resolved
@@ -160,11 +160,7 @@
                                 tf.expand_dims(dist_tensor, axis=2))  # (n_samples,  n_atoms, n_atoms, n_atoms)
         # Dividing the dot products by the magnitudes to obtain cos theta
         cos_theta = tf.divide(dots_dxyzs, dist_prod)
-<<<<<<< HEAD
         # Taking care of the values that due numerical error are just above 1.0 or below -1.0 (with the extra term for numerical stability)
-=======
-        # Taking care of the values that due numerical error are just above 1.0 or below -1.0
->>>>>>> 1f694f89
         cut_cos_theta = tf.clip_by_value(cos_theta, tf.constant(-1.0 + 1.0e-7), tf.constant(1.0 - 1.0e-7))
         # Applying arc cos to find the theta value
         theta = tf.acos(cut_cos_theta)  # (n_samples,  n_atoms, n_atoms, n_atoms)
@@ -354,12 +350,8 @@
 
     return clean_final_term
 
-def generate_parkhill_acsf(xyzs, Zs, elements, element_pairs, rcut, acut,
-<<<<<<< HEAD
-                           nRs2, nRs3, nTs, zeta, eta2, eta3):
-=======
-                           nRs2, nRs3, nTs, zeta, eta):
->>>>>>> 1f694f89
+def generate_parkhill_acsf(xyzs, Zs, elements, element_pairs, rcut, acut, nRs2, nRs3, nTs, zeta, eta):
+
     """
     This function generates the atom centred symmetry function as used in the Tensormol paper. Currently only tested for
     single systems with many conformations. It requires the coordinates of all the atoms in each data sample, the atomic
@@ -376,13 +368,8 @@
     :param nRs3: positive integer
     :param nTs: positive integer
     :param zeta: scalar float
-    :param eta2: scalar float
-<<<<<<< HEAD
-
-    :return: a tf tensor of shape (n_samples, n_atoms, nRs2 * n_elements + nRs3 * nTs * n_elementpairs)
-=======
+    :param eta: scalar float
     :return: a tf tensor of shape a tf tensor of shape (n_samples, n_atoms, nRs2 * n_elements + nRs3 * nTs * n_elementpairs)
->>>>>>> 1f694f89
     """
 
     radial_rs = np.linspace(0, rcut, nRs2)
@@ -396,8 +383,8 @@
         ang_rs = tf.constant(angular_rs, dtype=tf.float32)
         theta_s = tf.constant(theta_s, dtype=tf.float32)
         zeta_tf = tf.constant(zeta, dtype=tf.float32)
-        eta2_tf = tf.constant(eta2, dtype=tf.float32)
-        eta3_tf = tf.constant(eta3, dtype=tf.float32)
+        eta2_tf = tf.constant(eta, dtype=tf.float32)
+        eta3_tf = tf.constant(eta, dtype=tf.float32)
 
     ##  Calculating the radial part of the symmetry function
     # First obtaining all the terms in the sum
@@ -735,8 +722,7 @@
 
     return clean_final_term
 
-def generate_parkhill_acsf_single(xyzs, Zs, elements, element_pairs, rcut, acut,
-                           nRs2, nRs3, nTs, zeta, eta2, eta3):
+def generate_parkhill_acsf_single(xyzs, Zs, elements, element_pairs, rcut, acut, nRs2, nRs3, nTs, zeta, eta):
     """
     This function generates the atom centred symmetry function as used in the Tensormol paper. Currently only tested for
     single systems with many conformations. It requires the coordinates of all the atoms in a data sample, the atomic
@@ -769,8 +755,8 @@
         ang_rs = tf.constant(angular_rs, dtype=tf.float32)
         theta_s = tf.constant(theta_s, dtype=tf.float32)
         zeta_tf = tf.constant(zeta, dtype=tf.float32)
-        eta2_tf = tf.constant(eta2, dtype=tf.float32)
-        eta3_tf = tf.constant(eta3, dtype=tf.float32)
+        eta2_tf = tf.constant(eta, dtype=tf.float32)
+        eta3_tf = tf.constant(eta, dtype=tf.float32)
 
     ##  Calculating the radial part of the symmetry function
     # First obtaining all the terms in the sum
