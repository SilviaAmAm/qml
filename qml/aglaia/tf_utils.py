--- conflicted
+++ resolved
@@ -28,7 +28,7 @@
 import os
 import numpy as np
 import tensorflow as tf
-<<<<<<< HEAD
+
 # Remove packages below when TF 1.10 is released
 from tensorflow.python.framework import ops
 from tensorflow.python.ops import array_ops
@@ -37,9 +37,7 @@
 from tensorflow.python.ops import control_flow_ops
 from tensorflow.python.util import nest
 from tensorflow.python.ops import tensor_array_ops
-=======
 from qml.utils import ceil
->>>>>>> 255ea74f
 
 class TensorBoardLogger(object):
     """
@@ -85,7 +83,6 @@
     def write_cost_summary(self, cost):
         tf.summary.scalar('cost', cost)
 
-<<<<<<< HEAD
 def partial_derivatives(y, x):
     """
     Take the partial derivatives of y wrt x. Since the tf.gradients function does a
@@ -187,7 +184,7 @@
     output = array_ops.transpose(pfor_output, [1, 0, 2])
     new_shape = array_ops.concat([output_shape, inp_shape[1:]], axis=0)
     return array_ops.reshape(output, new_shape)
-=======
+
 def generate_weights(n_in, n_out, hl):
 
     weights = []
@@ -233,4 +230,3 @@
     biases.append(b)
 
     return weights, biases
->>>>>>> 255ea74f
