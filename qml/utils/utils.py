# MIT License
#
# Copyright (c) 2018 Silvia Amabilino, Lars Andersen Bratholm
#
# Permission is hereby granted, free of charge, to any person obtaining a copy
# of this software and associated documentation files (the "Software"), to deal
# in the Software without restriction, including without limitation the rights
# to use, copy, modify, merge, publish, distribute, sublicense, and/or sell
# copies of the Software, and to permit persons to whom the Software is
# furnished to do so, subject to the following conditions:
#
# The above copyright notice and this permission notice shall be included in all
# copies or substantial portions of the Software.
#
# THE SOFTWARE IS PROVIDED "AS IS", WITHOUT WARRANTY OF ANY KIND, EXPRESS OR
# IMPLIED, INCLUDING BUT NOT LIMITED TO THE WARRANTIES OF MERCHANTABILITY,
# FITNESS FOR A PARTICULAR PURPOSE AND NONINFRINGEMENT. IN NO EVENT SHALL THE
# AUTHORS OR COPYRIGHT HOLDERS BE LIABLE FOR ANY CLAIM, DAMAGES OR OTHER
# LIABILITY, WHETHER IN AN ACTION OF CONTRACT, TORT OR OTHERWISE, ARISING FROM,
# OUT OF OR IN CONNECTION WITH THE SOFTWARE OR THE USE OR OTHER DEALINGS IN THE
# SOFTWARE.


import numpy as np

def is_none(x):
    return isinstance(x, type(None))

def is_positive(x):
    return (not is_array_like(x) and is_numeric(x) and x > 0)

def is_positive_or_zero(x):
    return (not is_array_like(x) and is_numeric(x) and x >= 0)

def is_array_like(x):
    return isinstance(x, (tuple, list, np.ndarray))

def is_positive_integer(x):
    return (not is_array_like(x) and _is_integer(x) and x > 0)

def is_positive_integer_or_zero(x):
    return (not is_array_like(x) and _is_integer(x) and x >= 0)

def is_string(x):
    return isinstance(x, str)

def is_dict(x):
    return isinstance(x, dict)

def is_numeric(x):
    return isinstance(x, (float, int))

def is_numeric_array(x):
    if is_array_like(x) and np.asarray(x).size > 0:
        try:
            np.asarray(x, dtype=float)
            return True
        except (ValueError, TypeError):
            return False
    return False

def is_numeric_1d_array(x):
    return is_numeric_array(x) and is_1d_array(x)

# Accepts 2d arrays of shape (n,1) and (1,n) as well
def is_1d_array(x):
    return is_array_like(x) and (np.asarray(x).ndim == 1 or np.asarray(x).ndim == 2 and 1 in np.asarray(x).shape)

# Doesn't accept floats e.g. 1.0
def _is_integer(x):
    return isinstance(x, int)
    #return (is_numeric(x) and (float(x) == int(x)))

# will intentionally accept 0, 1 as well
def is_bool(x):
    return (x in (True, False))

def is_non_zero_integer(x):
    return (_is_integer(x) and x != 0)

def _is_positive_array(x):
    if is_numeric_array(x) and (np.asarray(x, dtype = float) > 0).all():
        return True
    return False

def _is_positive_or_zero_array(x):
    if is_numeric_array(x) and (np.asarray(x, dtype = float) >= 0).all():
        return True
    return False

def _is_integer_array(x):
    if is_numeric_array(x):
        if (np.asarray(x, dtype = float) == np.asarray(x, dtype = int)).all():
            return True
    return False

def is_positive_integer_1d_array(x):
    return is_positive_integer_array(x) and is_1d_array(x)

def is_positive_integer_array(x):
    return (_is_integer_array(x) and _is_positive_array(x))

def is_positive_integer_or_zero_array(x):
    return (_is_integer_array(x) and _is_positive_or_zero_array(x))

# ------------- ** Checking inputs ** --------------------------

def check_global_representation(x):
    """
    This function checks that the data passed through x corresponds to the descriptor in a numpy array of shape
    (n_samples, n_features) containing floats.

    :param x: array like
    :return: numpy array of floats of shape (n_samples, n_features)
    """

    if not is_array_like(x):
        raise InputError("x should be array like.")

    x = np.asarray(x)

    if len(x.shape) != 2:
        raise InputError("x should be an array with 2 dimensions. Got %s" % (len(x.shape)))

    return x

def check_local_representation(x):
    """
    This function checks that the data passed through x corresponds to the descriptor in a numpy array of shape
    (n_samples, n_atoms, n_features) containing floats.

    :param x: array like
    :return: numpy array of floats of shape (n_samples, n_atoms, n_features)
    """

    if not is_array_like(x):
        raise InputError("x should be array like.")

    x = np.asarray(x)

    if len(x.shape) != 3:
        raise InputError("x should be an array with 3 dimensions. Got %s" % (len(x.shape)))

    return x

def check_y(y):
    """
    This function checks that y is a one dimensional array of floats.

    :param y: array like
    :return: numpy array of shape (n_samples, 1)
    """
    if not is_array_like(y):
        raise InputError("y should be array like.")

    y = np.atleast_2d(y).T

    return y

def check_sizes(x, y=None, dy=None, classes=None):
    """
    This function checks that the different arrays have the correct number of dimensions.

    :param x: array of 3 dimensions
    :param y: array of 1 dimension
    :param dy: array of 3 dimensions
    :param classes: array of 2 dimensions
    :return: None
    """

    if dy is None and classes is None:

        if x.shape[0] != y.shape[0]:
            raise InputError("The descriptor and the properties should have the same first number of elements in the "
                             "first dimension. Got %s and %s" % (x.shape[0], y.shape[0]))

    elif y is None and dy is None:
        if classes is None:
            raise InputError("Only x is not none.")
        else:
            if x.shape[0] != classes.shape[0]:
                raise InputError("Different number of samples in the descriptor and the classes: %s and %s." % (x.shape[0], classes.shape[0]))
            if len(x.shape) == 3:
                if x.shape[1] != classes.shape[1]:
                    raise InputError("The number of atoms in the descriptor and in the classes is different: %s and %s." % (x.shape[1], classes.shape[1]))

    elif dy is None and classes is not None:

        if x.shape[0] != y.shape[0] or x.shape[0] != classes.shape[0]:
            raise InputError("All x, y and classes should have the first number of elements in the first dimension. Got "
                             "%s, %s and %s" % (x.shape[0], y.shape[0], classes.shape[0]))

        if len(x.shape) == 3:
            if x.shape[1] != classes.shape[1]:
                raise InputError("x and classes should have the same number of elements in the 2nd dimension. Got %s "
                                 "and %s" % (x.shape[1], classes.shape[1]))

    else:

        if x.shape[0] != y.shape[0] or x.shape[0] != dy.shape[0] or x.shape[0] != classes.shape[0]:
            raise InputError("All x, y, dy and classes should have the first number of elements in the first dimension. Got "
                             "%s, %s, %s and %s" % (x.shape[0], y.shape[0], dy.shape[0], classes.shape[0]))

        if x.shape[1] != dy.shape[1] or x.shape[1] != classes.shape[1]:
            raise InputError("x, dy and classes should have the same number of elements in the 2nd dimension. Got %s, %s "
                             "and %s" % (x.shape[1], dy.shape[1], classes.shape[1]))

def check_dy(dy):
    """
    This function checks that dy is a three dimensional array with the 3rd dimension equal to 3.

    :param dy: array like
    :return: numpy array of floats of shape (n_samples, n_atoms, 3)
    """

    if dy is None:
        approved_dy = dy
    else:
        if not is_array_like(dy):
            raise InputError("dy should be array like.")

        dy = np.asarray(dy)

        if len(dy.shape) != 3:
            raise InputError("dy should be an array with 3 dimensions. Got %s" % (len(dy.shape)))

        if dy.shape[-1] != 3:
            raise InputError("The last dimension of the array dy should be 3. Got %s" % (dy.shape[-1]))

        approved_dy = dy

    return approved_dy

def check_classes(classes):
    """
    This function checks that the classes is a numpy array of shape (n_samples, n_atoms) of ints
    :param classes: array like
    :return: numpy array of ints of shape (n_samples, n_atoms)
    """

    if classes is None:
        approved_classes = classes
    else:
        if not is_array_like(classes):
            raise InputError("classes should be array like.")

        if not is_positive_integer_or_zero_array(classes):
            raise InputError("classes should be an array of ints.")

        classes = np.asarray(classes)

        if len(classes.shape) != 2:
            raise InputError("classes should be an array with 2 dimensions. Got %s" % (len(classes.shape)))
        approved_classes = classes

    return approved_classes

<<<<<<< HEAD
def check_dgdr(dgdr):
    """
    This function checks that the dimensions of the gradients of the descriptor with respect to the cartesian coordinates
    makes sense.
    :param dgdr: gradients of the descriptor with respect to the cartesian coordinates
    :type dgdr: numpy array of shape (n_samples, n_atoms, n_features, n_atoms, 3)
    :return: approved dgdr
    """

    if is_numeric_array(dgdr):
        dgdr = np.asarray(dgdr)
        if len(dgdr.shape) != 5 and dgdr.shape[1] != dgdr.shape[3] and dgdr.shape[-1] != 3:
            raise InputError(
                "The descriptor gradients wrt xyz should have a shape (n_samples, n_atoms, n_features, n_atoms, 3). Got %s" % (
                    str(dgdr.shape)))
    else:
        raise InputError('Variable "dgdr" expected to be a numeric array.')

    return dgdr

#
#def _is_numeric_array(x):
#    try:
#        arr = np.asarray(x, dtype = float)
#        return True
#    except (ValueError, TypeError):
#        return False
#
#def _is_numeric_scalar(x):
#    try:
#        float(x)
#        return True
#    except (ValueError, TypeError):
#        return False
#
#def is_positive(x):
#    if is_array(x) and _is_numeric_array(x):
#        return _is_positive_scalar(x)
#
#def _is_positive_scalar(x):
#    return float(x) > 0
#
#def _is_positive_array(x):
#    return np.asarray(x, dtype = float) > 0
#
#def is_positive_or_zero(x):
#    if is_numeric(x):
#        if is_array(x):
#            return is_positive_or_zero_array(x)
#        else:
#            return is_positive_or_zero_scalar(x)
#    else:
#        return False
#
#def is_positive_or_zero_array(x):
#
#
#def is_positive_or_zero_scalar(x):
#    return float(x) >= 0
#
#def is_integer(x):
#    if is_array(x)
#        return is_integer_array(x)
#    else:
#        return is_integer_scalar(x)
#
## will intentionally accept floats with integer values
#def is_integer_array(x):
#    if is_numeric(x):
#        return (np.asarray(x) == np.asarray(y)).all()
#    else:
#        return False
#
## will intentionally accept floats with integer values
#def is_integer_scalar(x):
#    if is_numeric(x):
#        return int(float(x)) == float(x)
#    else:
#        return False
#
#
#def is_string(x):
#    return isinstance(x, str)
#
#def is_positive_integer(x):
#    return (is_numeric(x) and is_integer(x) and is_positive(x))
#
#def is_positive_integer_or_zero(x):
#    return (is_numeric(x) and is_integer(x) and is_positive_or_zero(x))
#
#def is_negative_integer(x):
#    if is_integer(x):
#        return not is_positive(x)
#    else:
#        return False
#
#def is_non_zero_integer(x):
#    return (is_positive_integer(x) or is_negative_integer(x))
=======
# ------------ ** Utility functions ** ----------------

def get_unique(x):
    """
    Gets all unique elements in lists of lists
    """
    elements = list(set(item for l in x for item in l))
    return sorted(elements)

def get_pairs(x):
    """
    Get all unique pairs. E.g. x = [1,2,3] will return
    [[1, 1], [1, 2], [1, 3], [2, 2], [2, 3], [3, 3]]
    """
    pairs = []
    for i,v in enumerate(x):
        for w in x[i:]:
            pairs.append([v,w])
    return pairs
>>>>>>> 255ea74f


# Custom exception to raise when we intentinoally catch an error
# This way we can test that the right error was raised in test cases
class InputError(Exception):
    pass
    #def __init__(self, msg, loc):
    #    self.msg = msg
    #    self.loc = loc
    #def __str__(self):
    #    return repr(self.msg)

def ceil(a, b):
    """
    Returns a/b rounded up to nearest integer.

    """
    return -(-a//b)

def get_batch_size(batch_size, n_samples):

    if batch_size > n_samples:
        print("Warning: batch_size larger than sample size. It is going to be clipped")
        return min(n_samples, batch_size)

    # see if the batch size can be modified slightly to make sure the last batch is similar in size
    # to the rest of the batches
    # This is always less that the requested batch size, so no memory issues should arise

    better_batch_size = ceil(n_samples, ceil(n_samples, batch_size))
    return better_batch_size
<|MERGE_RESOLUTION|>--- conflicted
+++ resolved
@@ -255,7 +255,6 @@
 
     return approved_classes
 
-<<<<<<< HEAD
 def check_dgdr(dgdr):
     """
     This function checks that the dimensions of the gradients of the descriptor with respect to the cartesian coordinates
@@ -276,85 +275,6 @@
 
     return dgdr
 
-#
-#def _is_numeric_array(x):
-#    try:
-#        arr = np.asarray(x, dtype = float)
-#        return True
-#    except (ValueError, TypeError):
-#        return False
-#
-#def _is_numeric_scalar(x):
-#    try:
-#        float(x)
-#        return True
-#    except (ValueError, TypeError):
-#        return False
-#
-#def is_positive(x):
-#    if is_array(x) and _is_numeric_array(x):
-#        return _is_positive_scalar(x)
-#
-#def _is_positive_scalar(x):
-#    return float(x) > 0
-#
-#def _is_positive_array(x):
-#    return np.asarray(x, dtype = float) > 0
-#
-#def is_positive_or_zero(x):
-#    if is_numeric(x):
-#        if is_array(x):
-#            return is_positive_or_zero_array(x)
-#        else:
-#            return is_positive_or_zero_scalar(x)
-#    else:
-#        return False
-#
-#def is_positive_or_zero_array(x):
-#
-#
-#def is_positive_or_zero_scalar(x):
-#    return float(x) >= 0
-#
-#def is_integer(x):
-#    if is_array(x)
-#        return is_integer_array(x)
-#    else:
-#        return is_integer_scalar(x)
-#
-## will intentionally accept floats with integer values
-#def is_integer_array(x):
-#    if is_numeric(x):
-#        return (np.asarray(x) == np.asarray(y)).all()
-#    else:
-#        return False
-#
-## will intentionally accept floats with integer values
-#def is_integer_scalar(x):
-#    if is_numeric(x):
-#        return int(float(x)) == float(x)
-#    else:
-#        return False
-#
-#
-#def is_string(x):
-#    return isinstance(x, str)
-#
-#def is_positive_integer(x):
-#    return (is_numeric(x) and is_integer(x) and is_positive(x))
-#
-#def is_positive_integer_or_zero(x):
-#    return (is_numeric(x) and is_integer(x) and is_positive_or_zero(x))
-#
-#def is_negative_integer(x):
-#    if is_integer(x):
-#        return not is_positive(x)
-#    else:
-#        return False
-#
-#def is_non_zero_integer(x):
-#    return (is_positive_integer(x) or is_negative_integer(x))
-=======
 # ------------ ** Utility functions ** ----------------
 
 def get_unique(x):
@@ -374,7 +294,6 @@
         for w in x[i:]:
             pairs.append([v,w])
     return pairs
->>>>>>> 255ea74f
 
 
 # Custom exception to raise when we intentinoally catch an error
